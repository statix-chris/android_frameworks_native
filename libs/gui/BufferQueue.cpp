/*
 * Copyright (C) 2012 The Android Open Source Project
 *
 * Licensed under the Apache License, Version 2.0 (the "License");
 * you may not use this file except in compliance with the License.
 * You may obtain a copy of the License at
 *
 *      http://www.apache.org/licenses/LICENSE-2.0
 *
 * Unless required by applicable law or agreed to in writing, software
 * distributed under the License is distributed on an "AS IS" BASIS,
 * WITHOUT WARRANTIES OR CONDITIONS OF ANY KIND, either express or implied.
 * See the License for the specific language governing permissions and
 * limitations under the License.
 */

#define LOG_TAG "BufferQueue"
#define ATRACE_TAG ATRACE_TAG_GRAPHICS
//#define LOG_NDEBUG 0

#define GL_GLEXT_PROTOTYPES
#define EGL_EGLEXT_PROTOTYPES

#include <EGL/egl.h>
#include <EGL/eglext.h>

#include <gui/BufferQueue.h>
#include <gui/IConsumerListener.h>
#include <gui/ISurfaceComposer.h>
#include <private/gui/ComposerService.h>

#include <utils/Log.h>
#include <utils/Trace.h>
#include <utils/CallStack.h>

// Macros for including the BufferQueue name in log messages
#define ST_LOGV(x, ...) ALOGV("[%s] "x, mConsumerName.string(), ##__VA_ARGS__)
#define ST_LOGD(x, ...) ALOGD("[%s] "x, mConsumerName.string(), ##__VA_ARGS__)
#define ST_LOGI(x, ...) ALOGI("[%s] "x, mConsumerName.string(), ##__VA_ARGS__)
#define ST_LOGW(x, ...) ALOGW("[%s] "x, mConsumerName.string(), ##__VA_ARGS__)
#define ST_LOGE(x, ...) ALOGE("[%s] "x, mConsumerName.string(), ##__VA_ARGS__)

#define ATRACE_BUFFER_INDEX(index)                                            \
    if (ATRACE_ENABLED()) {                                                   \
        char ___traceBuf[1024];                                               \
        snprintf(___traceBuf, 1024, "%s: %d", mConsumerName.string(),         \
                (index));                                                     \
        android::ScopedTrace ___bufTracer(ATRACE_TAG, ___traceBuf);           \
    }

namespace android {

// Get an ID that's unique within this process.
static int32_t createProcessUniqueId() {
    static volatile int32_t globalCounter = 0;
    return android_atomic_inc(&globalCounter);
}

static const char* scalingModeName(int scalingMode) {
    switch (scalingMode) {
        case NATIVE_WINDOW_SCALING_MODE_FREEZE: return "FREEZE";
        case NATIVE_WINDOW_SCALING_MODE_SCALE_TO_WINDOW: return "SCALE_TO_WINDOW";
        case NATIVE_WINDOW_SCALING_MODE_SCALE_CROP: return "SCALE_CROP";
        default: return "Unknown";
    }
}

BufferQueue::BufferQueue(const sp<IGraphicBufferAlloc>& allocator) :
    mDefaultWidth(1),
    mDefaultHeight(1),
    mMaxAcquiredBufferCount(1),
    mDefaultMaxBufferCount(2),
    mOverrideMaxBufferCount(0),
    mConsumerControlledByApp(false),
    mDequeueBufferCannotBlock(false),
    mUseAsyncBuffer(true),
    mConnectedApi(NO_CONNECTED_API),
    mAbandoned(false),
    mFrameCounter(0),
    mBufferHasBeenQueued(false),
    mDefaultBufferFormat(PIXEL_FORMAT_RGBA_8888),
    mConsumerUsageBits(0),
    mTransformHint(0)
{
    // Choose a name using the PID and a process-unique ID.
    mConsumerName = String8::format("unnamed-%d-%d", getpid(), createProcessUniqueId());

    ST_LOGV("BufferQueue");
    if (allocator == NULL) {
        sp<ISurfaceComposer> composer(ComposerService::getComposerService());
        mGraphicBufferAlloc = composer->createGraphicBufferAlloc();
        if (mGraphicBufferAlloc == 0) {
            ST_LOGE("createGraphicBufferAlloc() failed in BufferQueue()");
        }
    } else {
        mGraphicBufferAlloc = allocator;
    }
}

BufferQueue::~BufferQueue() {
    ST_LOGV("~BufferQueue");
}

status_t BufferQueue::setDefaultMaxBufferCountLocked(int count) {
    const int minBufferCount = mUseAsyncBuffer ? 2 : 1;
    if (count < minBufferCount || count > NUM_BUFFER_SLOTS)
        return BAD_VALUE;

    mDefaultMaxBufferCount = count;
    mDequeueCondition.broadcast();

    return NO_ERROR;
}

void BufferQueue::setConsumerName(const String8& name) {
    Mutex::Autolock lock(mMutex);
    mConsumerName = name;
}

status_t BufferQueue::setDefaultBufferFormat(uint32_t defaultFormat) {
    Mutex::Autolock lock(mMutex);
    mDefaultBufferFormat = defaultFormat;
    return NO_ERROR;
}

status_t BufferQueue::setConsumerUsageBits(uint32_t usage) {
    Mutex::Autolock lock(mMutex);
    mConsumerUsageBits = usage;
    return NO_ERROR;
}

status_t BufferQueue::setTransformHint(uint32_t hint) {
    ST_LOGV("setTransformHint: %02x", hint);
    Mutex::Autolock lock(mMutex);
    mTransformHint = hint;
    return NO_ERROR;
}

status_t BufferQueue::setBufferCount(int bufferCount) {
    ST_LOGV("setBufferCount: count=%d", bufferCount);

    sp<IConsumerListener> listener;
    {
        Mutex::Autolock lock(mMutex);

        if (mAbandoned) {
            ST_LOGE("setBufferCount: BufferQueue has been abandoned!");
            return NO_INIT;
        }
        if (bufferCount > NUM_BUFFER_SLOTS) {
            ST_LOGE("setBufferCount: bufferCount too large (max %d)",
                    NUM_BUFFER_SLOTS);
            return BAD_VALUE;
        }

        // Error out if the user has dequeued buffers
        for (int i=0 ; i<NUM_BUFFER_SLOTS; i++) {
            if (mSlots[i].mBufferState == BufferSlot::DEQUEUED) {
                ST_LOGE("setBufferCount: client owns some buffers");
                return -EINVAL;
            }
        }

        if (bufferCount == 0) {
            mOverrideMaxBufferCount = 0;
            mDequeueCondition.broadcast();
            return NO_ERROR;
        }

        // fine to assume async to false before we're setting the buffer count
        const int minBufferSlots = getMinMaxBufferCountLocked(false);
        if (bufferCount < minBufferSlots) {
            ST_LOGE("setBufferCount: requested buffer count (%d) is less than "
                    "minimum (%d)", bufferCount, minBufferSlots);
            return BAD_VALUE;
        }

        // here we're guaranteed that the client doesn't have dequeued buffers
        // and will release all of its buffer references.  We don't clear the
        // queue, however, so currently queued buffers still get displayed.
        freeAllBuffersLocked();
        mOverrideMaxBufferCount = bufferCount;
        mDequeueCondition.broadcast();
        listener = mConsumerListener;
    } // scope for lock

    if (listener != NULL) {
        listener->onBuffersReleased();
    }

    return NO_ERROR;
}

int BufferQueue::query(int what, int* outValue)
{
    ATRACE_CALL();
    Mutex::Autolock lock(mMutex);

    if (mAbandoned) {
        ST_LOGE("query: BufferQueue has been abandoned!");
        return NO_INIT;
    }

    int value;
    switch (what) {
    case NATIVE_WINDOW_WIDTH:
        value = mDefaultWidth;
        break;
    case NATIVE_WINDOW_HEIGHT:
        value = mDefaultHeight;
        break;
    case NATIVE_WINDOW_FORMAT:
        value = mDefaultBufferFormat;
        break;
    case NATIVE_WINDOW_MIN_UNDEQUEUED_BUFFERS:
        value = getMinUndequeuedBufferCount(false);
        break;
    case NATIVE_WINDOW_CONSUMER_RUNNING_BEHIND:
        value = (mQueue.size() >= 2);
        break;
    case NATIVE_WINDOW_CONSUMER_USAGE_BITS:
        value = mConsumerUsageBits;
        break;
    default:
        return BAD_VALUE;
    }
    outValue[0] = value;
    return NO_ERROR;
}

status_t BufferQueue::requestBuffer(int slot, sp<GraphicBuffer>* buf) {
    ATRACE_CALL();
    ST_LOGV("requestBuffer: slot=%d", slot);
    Mutex::Autolock lock(mMutex);
    if (mAbandoned) {
        ST_LOGE("requestBuffer: BufferQueue has been abandoned!");
        return NO_INIT;
    }
    if (slot < 0 || slot >= NUM_BUFFER_SLOTS) {
        ST_LOGE("requestBuffer: slot index out of range [0, %d]: %d",
                NUM_BUFFER_SLOTS, slot);
        return BAD_VALUE;
    } else if (mSlots[slot].mBufferState != BufferSlot::DEQUEUED) {
        ST_LOGE("requestBuffer: slot %d is not owned by the client (state=%d)",
                slot, mSlots[slot].mBufferState);
        return BAD_VALUE;
    }
    mSlots[slot].mRequestBufferCalled = true;
    *buf = mSlots[slot].mGraphicBuffer;
    return NO_ERROR;
}

status_t BufferQueue::dequeueBuffer(int *outBuf, sp<Fence>* outFence, bool async,
        uint32_t w, uint32_t h, uint32_t format, uint32_t usage) {
    ATRACE_CALL();
    ST_LOGV("dequeueBuffer: w=%d h=%d fmt=%#x usage=%#x", w, h, format, usage);

    if ((w && !h) || (!w && h)) {
        ST_LOGE("dequeueBuffer: invalid size: w=%u, h=%u", w, h);
        return BAD_VALUE;
    }

    status_t returnFlags(OK);
    EGLDisplay dpy = EGL_NO_DISPLAY;
    EGLSyncKHR eglFence = EGL_NO_SYNC_KHR;

    { // Scope for the lock
        Mutex::Autolock lock(mMutex);

        if (format == 0) {
            format = mDefaultBufferFormat;
        }
        // turn on usage bits the consumer requested
        usage |= mConsumerUsageBits;

        int found = -1;
        bool tryAgain = true;
        while (tryAgain) {
            if (mAbandoned) {
                ST_LOGE("dequeueBuffer: BufferQueue has been abandoned!");
                return NO_INIT;
            }

            const int maxBufferCount = getMaxBufferCountLocked(async);
            if (async && mOverrideMaxBufferCount) {
                // FIXME: some drivers are manually setting the buffer-count (which they
                // shouldn't), so we do this extra test here to handle that case.
                // This is TEMPORARY, until we get this fixed.
                if (mOverrideMaxBufferCount < maxBufferCount) {
                    ST_LOGE("dequeueBuffer: async mode is invalid with buffercount override");
                    return BAD_VALUE;
                }
            }

            // Free up any buffers that are in slots beyond the max buffer
            // count.
            for (int i = maxBufferCount; i < NUM_BUFFER_SLOTS; i++) {
                assert(mSlots[i].mBufferState == BufferSlot::FREE);
                if (mSlots[i].mGraphicBuffer != NULL) {
                    freeBufferLocked(i);
                    returnFlags |= IGraphicBufferProducer::RELEASE_ALL_BUFFERS;
                }
            }

            // look for a free buffer to give to the client
            found = INVALID_BUFFER_SLOT;
            int dequeuedCount = 0;
            int acquiredCount = 0;
            for (int i = 0; i < maxBufferCount; i++) {
                const int state = mSlots[i].mBufferState;
                switch (state) {
                    case BufferSlot::DEQUEUED:
                        dequeuedCount++;
                        break;
                    case BufferSlot::ACQUIRED:
                        acquiredCount++;
                        break;
                    case BufferSlot::FREE:
                        /* We return the oldest of the free buffers to avoid
                         * stalling the producer if possible.  This is because
                         * the consumer may still have pending reads of the
                         * buffers in flight.
                         */
                        if ((found < 0) ||
                                mSlots[i].mFrameNumber < mSlots[found].mFrameNumber) {
                            found = i;
                        }
                        break;
                }
            }

            // clients are not allowed to dequeue more than one buffer
            // if they didn't set a buffer count.
            if (!mOverrideMaxBufferCount && dequeuedCount) {
                ST_LOGE("dequeueBuffer: can't dequeue multiple buffers without "
                        "setting the buffer count");
                return -EINVAL;
            }

            // See whether a buffer has been queued since the last
            // setBufferCount so we know whether to perform the min undequeued
            // buffers check below.
            if (mBufferHasBeenQueued) {
                // make sure the client is not trying to dequeue more buffers
                // than allowed.
                const int newUndequeuedCount = maxBufferCount - (dequeuedCount+1);
                const int minUndequeuedCount = getMinUndequeuedBufferCount(async);
                if (newUndequeuedCount < minUndequeuedCount) {
                    ST_LOGE("dequeueBuffer: min undequeued buffer count (%d) "
                            "exceeded (dequeued=%d undequeudCount=%d)",
                            minUndequeuedCount, dequeuedCount,
                            newUndequeuedCount);
                    return -EBUSY;
                }
            }

            // If no buffer is found, wait for a buffer to be released or for
            // the max buffer count to change.
            tryAgain = found == INVALID_BUFFER_SLOT;
            if (tryAgain) {
                // return an error if we're in "cannot block" mode (producer and consumer
                // are controlled by the application) -- however, the consumer is allowed
                // to acquire briefly an extra buffer (which could cause us to have to wait here)
                // and that's okay because we know the wait will be brief (it happens
                // if we dequeue a buffer while the consumer has acquired one but not released
                // the old one yet -- for e.g.: see GLConsumer::updateTexImage()).
                if (mDequeueBufferCannotBlock && (acquiredCount <= mMaxAcquiredBufferCount)) {
                    ST_LOGE("dequeueBuffer: would block! returning an error instead.");
                    return WOULD_BLOCK;
                }
                mDequeueCondition.wait(mMutex);
            }
        }


        if (found == INVALID_BUFFER_SLOT) {
            // This should not happen.
            ST_LOGE("dequeueBuffer: no available buffer slots");
            return -EBUSY;
        }

        const int buf = found;
        *outBuf = found;

        ATRACE_BUFFER_INDEX(buf);

        const bool useDefaultSize = !w && !h;
        if (useDefaultSize) {
            // use the default size
            w = mDefaultWidth;
            h = mDefaultHeight;
        }

        mSlots[buf].mBufferState = BufferSlot::DEQUEUED;

        const sp<GraphicBuffer>& buffer(mSlots[buf].mGraphicBuffer);
        if ((buffer == NULL) ||
            (uint32_t(buffer->width)  != w) ||
            (uint32_t(buffer->height) != h) ||
            (uint32_t(buffer->format) != format) ||
            ((uint32_t(buffer->usage) & usage) != usage))
        {
            mSlots[buf].mAcquireCalled = false;
            mSlots[buf].mGraphicBuffer = NULL;
            mSlots[buf].mRequestBufferCalled = false;
            mSlots[buf].mEglFence = EGL_NO_SYNC_KHR;
            mSlots[buf].mFence = Fence::NO_FENCE;
            mSlots[buf].mEglDisplay = EGL_NO_DISPLAY;

            returnFlags |= IGraphicBufferProducer::BUFFER_NEEDS_REALLOCATION;
        }


        if (CC_UNLIKELY(mSlots[buf].mFence == NULL)) {
            ST_LOGE("dequeueBuffer: about to return a NULL fence from mSlot. "
                    "buf=%d, w=%d, h=%d, format=%d",
                    buf, buffer->width, buffer->height, buffer->format);
        }

        dpy = mSlots[buf].mEglDisplay;
        eglFence = mSlots[buf].mEglFence;
        *outFence = mSlots[buf].mFence;
        mSlots[buf].mEglFence = EGL_NO_SYNC_KHR;
        mSlots[buf].mFence = Fence::NO_FENCE;
    }  // end lock scope

    if (returnFlags & IGraphicBufferProducer::BUFFER_NEEDS_REALLOCATION) {
        status_t error;
        sp<GraphicBuffer> graphicBuffer(
                mGraphicBufferAlloc->createGraphicBuffer(w, h, format, usage, &error));
        if (graphicBuffer == 0) {
            ST_LOGE("dequeueBuffer: SurfaceComposer::createGraphicBuffer failed");
            return error;
        }

        { // Scope for the lock
            Mutex::Autolock lock(mMutex);

            if (mAbandoned) {
                ST_LOGE("dequeueBuffer: BufferQueue has been abandoned!");
                return NO_INIT;
            }

            mSlots[*outBuf].mFrameNumber = ~0;
            mSlots[*outBuf].mGraphicBuffer = graphicBuffer;
        }
    }

    if (eglFence != EGL_NO_SYNC_KHR) {
        EGLint result = eglClientWaitSyncKHR(dpy, eglFence, 0, 1000000000);
        // If something goes wrong, log the error, but return the buffer without
        // synchronizing access to it.  It's too late at this point to abort the
        // dequeue operation.
        if (result == EGL_FALSE) {
            ST_LOGE("dequeueBuffer: error waiting for fence: %#x", eglGetError());
        } else if (result == EGL_TIMEOUT_EXPIRED_KHR) {
            ST_LOGE("dequeueBuffer: timeout waiting for fence");
        }
        eglDestroySyncKHR(dpy, eglFence);
    }

    ST_LOGV("dequeueBuffer: returning slot=%d/%llu buf=%p flags=%#x", *outBuf,
            mSlots[*outBuf].mFrameNumber,
            mSlots[*outBuf].mGraphicBuffer->handle, returnFlags);

    return returnFlags;
}

status_t BufferQueue::queueBuffer(int buf,
        const QueueBufferInput& input, QueueBufferOutput* output) {
    ATRACE_CALL();
    ATRACE_BUFFER_INDEX(buf);

    Rect crop;
    uint32_t transform;
    int scalingMode;
    int64_t timestamp;
    bool isAutoTimestamp;
    bool async;
    sp<Fence> fence;

    input.deflate(&timestamp, &isAutoTimestamp, &crop, &scalingMode, &transform,
            &async, &fence);

    if (fence == NULL) {
        ST_LOGE("queueBuffer: fence is NULL");
        return BAD_VALUE;
    }

    switch (scalingMode) {
        case NATIVE_WINDOW_SCALING_MODE_FREEZE:
        case NATIVE_WINDOW_SCALING_MODE_SCALE_TO_WINDOW:
        case NATIVE_WINDOW_SCALING_MODE_SCALE_CROP:
        case NATIVE_WINDOW_SCALING_MODE_NO_SCALE_CROP:
            break;
        default:
            ST_LOGE("unknown scaling mode: %d", scalingMode);
            return -EINVAL;
    }

    sp<IConsumerListener> listener;

    { // scope for the lock
        Mutex::Autolock lock(mMutex);

        if (mAbandoned) {
            ST_LOGE("queueBuffer: BufferQueue has been abandoned!");
            return NO_INIT;
        }

        const int maxBufferCount = getMaxBufferCountLocked(async);
        if (async && mOverrideMaxBufferCount) {
            // FIXME: some drivers are manually setting the buffer-count (which they
            // shouldn't), so we do this extra test here to handle that case.
            // This is TEMPORARY, until we get this fixed.
            if (mOverrideMaxBufferCount < maxBufferCount) {
                ST_LOGE("queueBuffer: async mode is invalid with buffercount override");
                return BAD_VALUE;
            }
        }
        if (buf < 0 || buf >= maxBufferCount) {
            ST_LOGE("queueBuffer: slot index out of range [0, %d]: %d",
                    maxBufferCount, buf);
            return -EINVAL;
        } else if (mSlots[buf].mBufferState != BufferSlot::DEQUEUED) {
            ST_LOGE("queueBuffer: slot %d is not owned by the client "
                    "(state=%d)", buf, mSlots[buf].mBufferState);
            return -EINVAL;
        } else if (!mSlots[buf].mRequestBufferCalled) {
            ST_LOGE("queueBuffer: slot %d was enqueued without requesting a "
                    "buffer", buf);
            return -EINVAL;
        }

        ST_LOGV("queueBuffer: slot=%d/%llu time=%#llx crop=[%d,%d,%d,%d] "
                "tr=%#x scale=%s",
                buf, mFrameCounter + 1, timestamp,
                crop.left, crop.top, crop.right, crop.bottom,
                transform, scalingModeName(scalingMode));

        const sp<GraphicBuffer>& graphicBuffer(mSlots[buf].mGraphicBuffer);
        Rect bufferRect(graphicBuffer->getWidth(), graphicBuffer->getHeight());
        Rect croppedCrop;
        crop.intersect(bufferRect, &croppedCrop);
        if (croppedCrop != crop) {
            ST_LOGE("queueBuffer: crop rect is not contained within the "
                    "buffer in slot %d", buf);
            return -EINVAL;
        }

        mSlots[buf].mFence = fence;
        mSlots[buf].mBufferState = BufferSlot::QUEUED;
        mFrameCounter++;
        mSlots[buf].mFrameNumber = mFrameCounter;

        BufferItem item;
        item.mAcquireCalled = mSlots[buf].mAcquireCalled;
        item.mGraphicBuffer = mSlots[buf].mGraphicBuffer;
        item.mCrop = crop;
        item.mTransform = transform & ~NATIVE_WINDOW_TRANSFORM_INVERSE_DISPLAY;
        item.mTransformToDisplayInverse = bool(transform & NATIVE_WINDOW_TRANSFORM_INVERSE_DISPLAY);
        item.mScalingMode = scalingMode;
        item.mTimestamp = timestamp;
        item.mIsAutoTimestamp = isAutoTimestamp;
        item.mFrameNumber = mFrameCounter;
        item.mBuf = buf;
        item.mFence = fence;
        item.mIsDroppable = mDequeueBufferCannotBlock || async;

        if (mQueue.empty()) {
            // when the queue is empty, we can ignore "mDequeueBufferCannotBlock", and
            // simply queue this buffer.
            mQueue.push_back(item);
            listener = mConsumerListener;
        } else {
            // when the queue is not empty, we need to look at the front buffer
            // state and see if we need to replace it.
            Fifo::iterator front(mQueue.begin());
            if (front->mIsDroppable) {
                // buffer slot currently queued is marked free if still tracked
                if (stillTracking(front)) {
                    mSlots[front->mBuf].mBufferState = BufferSlot::FREE;
                    // reset the frame number of the freed buffer so that it is the first in
                    // line to be dequeued again.
                    mSlots[front->mBuf].mFrameNumber = 0;
                }
                // and we record the new buffer in the queued list
                *front = item;
            } else {
                mQueue.push_back(item);
                listener = mConsumerListener;
            }
        }

        mBufferHasBeenQueued = true;
        mDequeueCondition.broadcast();

        output->inflate(mDefaultWidth, mDefaultHeight, mTransformHint,
                mQueue.size());

        ATRACE_INT(mConsumerName.string(), mQueue.size());
    } // scope for the lock

    // call back without lock held
    if (listener != 0) {
        listener->onFrameAvailable();
    }
    return NO_ERROR;
}

void BufferQueue::cancelBuffer(int buf, const sp<Fence>& fence) {
    ATRACE_CALL();
    ST_LOGV("cancelBuffer: slot=%d", buf);
    Mutex::Autolock lock(mMutex);

    if (mAbandoned) {
        ST_LOGW("cancelBuffer: BufferQueue has been abandoned!");
        return;
    }

    if (buf < 0 || buf >= NUM_BUFFER_SLOTS) {
        ST_LOGE("cancelBuffer: slot index out of range [0, %d]: %d",
                NUM_BUFFER_SLOTS, buf);
        return;
    } else if (mSlots[buf].mBufferState != BufferSlot::DEQUEUED) {
        ST_LOGE("cancelBuffer: slot %d is not owned by the client (state=%d)",
                buf, mSlots[buf].mBufferState);
        return;
    } else if (fence == NULL) {
        ST_LOGE("cancelBuffer: fence is NULL");
        return;
    }
    mSlots[buf].mBufferState = BufferSlot::FREE;
    mSlots[buf].mFrameNumber = 0;
    mSlots[buf].mFence = fence;
    mDequeueCondition.broadcast();
}


status_t BufferQueue::connect(const sp<IBinder>& token,
        int api, bool producerControlledByApp, QueueBufferOutput* output) {
    ATRACE_CALL();
    ST_LOGV("connect: api=%d producerControlledByApp=%s", api,
            producerControlledByApp ? "true" : "false");
    Mutex::Autolock lock(mMutex);

retry:
    if (mAbandoned) {
        ST_LOGE("connect: BufferQueue has been abandoned!");
        return NO_INIT;
    }

    if (mConsumerListener == NULL) {
        ST_LOGE("connect: BufferQueue has no consumer!");
        return NO_INIT;
    }

    if (mConnectedApi != NO_CONNECTED_API) {
        ST_LOGE("connect: already connected (cur=%d, req=%d)",
                mConnectedApi, api);
        return -EINVAL;
    }

    // If we disconnect and reconnect quickly, we can be in a state where our slots are
    // empty but we have many buffers in the queue.  This can cause us to run out of
    // memory if we outrun the consumer.  Wait here if it looks like we have too many
    // buffers queued up.
    int maxBufferCount = getMaxBufferCountLocked(false);    // worst-case, i.e. largest value
    if (mQueue.size() > (size_t) maxBufferCount) {
        // TODO: make this bound tighter?
        ST_LOGV("queue size is %d, waiting", mQueue.size());
        mDequeueCondition.wait(mMutex);
        goto retry;
    }

    int err = NO_ERROR;
    switch (api) {
        case NATIVE_WINDOW_API_EGL:
        case NATIVE_WINDOW_API_CPU:
        case NATIVE_WINDOW_API_MEDIA:
        case NATIVE_WINDOW_API_CAMERA:
<<<<<<< HEAD
            if (mConnectedApi != NO_CONNECTED_API) {
                ST_LOGE("connect: already connected (cur=%d, req=%d)",
                        mConnectedApi, api);
                err = -EINVAL;
            } else {
                mConnectedApi = api;
                output->inflate(mDefaultWidth, mDefaultHeight, mTransformHint, mQueue.size());

                // set-up a death notification so that we can disconnect
                // automatically when/if the remote producer dies.
                if (token != NULL && token->remoteBinder() != NULL) {
                    status_t err = token->linkToDeath(static_cast<IBinder::DeathRecipient*>(this));
                    if (err == NO_ERROR) {
                        mConnectedProducerToken = token;
                    } else {
                        ALOGE("linkToDeath failed: %s (%d)", strerror(-err), err);
                    }
=======
            mConnectedApi = api;
            output->inflate(mDefaultWidth, mDefaultHeight, mTransformHint, mQueue.size());

            // set-up a death notification so that we can disconnect
            // automatically when/if the remote producer dies.
            if (token != NULL && token->remoteBinder() != NULL) {
                status_t err = token->linkToDeath(static_cast<IBinder::DeathRecipient*>(this));
                if (err == NO_ERROR) {
                    mConnectedProducerToken = token;
                } else {
                    ALOGE("linkToDeath failed: %s (%d)", strerror(-err), err);
>>>>>>> 1ee45c2d
                }
            }
            break;
        default:
            err = -EINVAL;
            break;
    }

    mBufferHasBeenQueued = false;
    mDequeueBufferCannotBlock = mConsumerControlledByApp && producerControlledByApp;

    return err;
}

void BufferQueue::binderDied(const wp<IBinder>& who) {
    // If we're here, it means that a producer we were connected to died.
    // We're GUARANTEED that we still are connected to it because it has no other way
    // to get disconnected -- or -- we wouldn't be here because we're removing this
    // callback upon disconnect. Therefore, it's okay to read mConnectedApi without
    // synchronization here.
    int api = mConnectedApi;
    this->disconnect(api);
}

status_t BufferQueue::disconnect(int api) {
    ATRACE_CALL();
    ST_LOGV("disconnect: api=%d", api);

    int err = NO_ERROR;
    sp<IConsumerListener> listener;

    { // Scope for the lock
        Mutex::Autolock lock(mMutex);

        if (mAbandoned) {
            // it is not really an error to disconnect after the surface
            // has been abandoned, it should just be a no-op.
            return NO_ERROR;
        }

        switch (api) {
            case NATIVE_WINDOW_API_EGL:
            case NATIVE_WINDOW_API_CPU:
            case NATIVE_WINDOW_API_MEDIA:
            case NATIVE_WINDOW_API_CAMERA:
                if (mConnectedApi == api) {
                    freeAllBuffersLocked();
                    // remove our death notification callback if we have one
                    sp<IBinder> token = mConnectedProducerToken;
                    if (token != NULL) {
                        // this can fail if we're here because of the death notification
                        // either way, we just ignore.
                        token->unlinkToDeath(static_cast<IBinder::DeathRecipient*>(this));
                    }
                    mConnectedProducerToken = NULL;
                    mConnectedApi = NO_CONNECTED_API;
                    mDequeueCondition.broadcast();
                    listener = mConsumerListener;
                } else {
                    ST_LOGE("disconnect: connected to another api (cur=%d, req=%d)",
                            mConnectedApi, api);
                    err = -EINVAL;
                }
                break;
            default:
                ST_LOGE("disconnect: unknown API %d", api);
                err = -EINVAL;
                break;
        }
    }

    if (listener != NULL) {
        listener->onBuffersReleased();
    }

    return err;
}

void BufferQueue::dump(String8& result, const char* prefix) const {
    Mutex::Autolock _l(mMutex);

    String8 fifo;
    int fifoSize = 0;
    Fifo::const_iterator i(mQueue.begin());
    while (i != mQueue.end()) {
        fifo.appendFormat("%02d:%p crop=[%d,%d,%d,%d], "
                "xform=0x%02x, time=%#llx, scale=%s\n",
                i->mBuf, i->mGraphicBuffer.get(),
                i->mCrop.left, i->mCrop.top, i->mCrop.right,
                i->mCrop.bottom, i->mTransform, i->mTimestamp,
                scalingModeName(i->mScalingMode)
                );
        i++;
        fifoSize++;
    }


    result.appendFormat(
            "%s-BufferQueue mMaxAcquiredBufferCount=%d, mDequeueBufferCannotBlock=%d, default-size=[%dx%d], "
            "default-format=%d, transform-hint=%02x, FIFO(%d)={%s}\n",
            prefix, mMaxAcquiredBufferCount, mDequeueBufferCannotBlock, mDefaultWidth,
            mDefaultHeight, mDefaultBufferFormat, mTransformHint,
            fifoSize, fifo.string());

    struct {
        const char * operator()(int state) const {
            switch (state) {
                case BufferSlot::DEQUEUED: return "DEQUEUED";
                case BufferSlot::QUEUED: return "QUEUED";
                case BufferSlot::FREE: return "FREE";
                case BufferSlot::ACQUIRED: return "ACQUIRED";
                default: return "Unknown";
            }
        }
    } stateName;

    // just trim the free buffers to not spam the dump
    int maxBufferCount = 0;
    for (int i=NUM_BUFFER_SLOTS-1 ; i>=0 ; i--) {
        const BufferSlot& slot(mSlots[i]);
        if ((slot.mBufferState != BufferSlot::FREE) || (slot.mGraphicBuffer != NULL)) {
            maxBufferCount = i+1;
            break;
        }
    }

    for (int i=0 ; i<maxBufferCount ; i++) {
        const BufferSlot& slot(mSlots[i]);
        const sp<GraphicBuffer>& buf(slot.mGraphicBuffer);
        result.appendFormat(
            "%s%s[%02d:%p] state=%-8s",
                prefix, (slot.mBufferState == BufferSlot::ACQUIRED)?">":" ", i, buf.get(),
                stateName(slot.mBufferState)
        );

        if (buf != NULL) {
            result.appendFormat(
                    ", %p [%4ux%4u:%4u,%3X]",
                    buf->handle, buf->width, buf->height, buf->stride,
                    buf->format);
        }
        result.append("\n");
    }
}

void BufferQueue::freeBufferLocked(int slot) {
    ST_LOGV("freeBufferLocked: slot=%d", slot);
    mSlots[slot].mGraphicBuffer = 0;
    if (mSlots[slot].mBufferState == BufferSlot::ACQUIRED) {
        mSlots[slot].mNeedsCleanupOnRelease = true;
    }
    mSlots[slot].mBufferState = BufferSlot::FREE;
    mSlots[slot].mFrameNumber = 0;
    mSlots[slot].mAcquireCalled = false;

    // destroy fence as BufferQueue now takes ownership
    if (mSlots[slot].mEglFence != EGL_NO_SYNC_KHR) {
        eglDestroySyncKHR(mSlots[slot].mEglDisplay, mSlots[slot].mEglFence);
        mSlots[slot].mEglFence = EGL_NO_SYNC_KHR;
    }
    mSlots[slot].mFence = Fence::NO_FENCE;
}

void BufferQueue::freeAllBuffersLocked() {
    mBufferHasBeenQueued = false;
    for (int i = 0; i < NUM_BUFFER_SLOTS; i++) {
        freeBufferLocked(i);
    }
}

status_t BufferQueue::acquireBuffer(BufferItem *buffer, nsecs_t expectedPresent) {
    ATRACE_CALL();
    Mutex::Autolock _l(mMutex);

    // Check that the consumer doesn't currently have the maximum number of
    // buffers acquired.  We allow the max buffer count to be exceeded by one
    // buffer, so that the consumer can successfully set up the newly acquired
    // buffer before releasing the old one.
    int numAcquiredBuffers = 0;
    for (int i = 0; i < NUM_BUFFER_SLOTS; i++) {
        if (mSlots[i].mBufferState == BufferSlot::ACQUIRED) {
            numAcquiredBuffers++;
        }
    }
    if (numAcquiredBuffers >= mMaxAcquiredBufferCount+1) {
        ST_LOGE("acquireBuffer: max acquired buffer count reached: %d (max=%d)",
                numAcquiredBuffers, mMaxAcquiredBufferCount);
        return INVALID_OPERATION;
    }

    // check if queue is empty
    // In asynchronous mode the list is guaranteed to be one buffer
    // deep, while in synchronous mode we use the oldest buffer.
    if (mQueue.empty()) {
        return NO_BUFFER_AVAILABLE;
    }

    Fifo::iterator front(mQueue.begin());

    // If expectedPresent is specified, we may not want to return a buffer yet.
    // If it's specified and there's more than one buffer queued, we may
    // want to drop a buffer.
    if (expectedPresent != 0) {
        const int MAX_REASONABLE_NSEC = 1000000000ULL;  // 1 second

        // The "expectedPresent" argument indicates when the buffer is expected
        // to be presented on-screen.  If the buffer's desired-present time
        // is earlier (less) than expectedPresent, meaning it'll be displayed
        // on time or possibly late if we show it ASAP, we acquire and return
        // it.  If we don't want to display it until after the expectedPresent
        // time, we return PRESENT_LATER without acquiring it.
        //
        // To be safe, we don't defer acquisition if expectedPresent is
        // more than one second in the future beyond the desired present time
        // (i.e. we'd be holding the buffer for a long time).
        //
        // NOTE: code assumes monotonic time values from the system clock are
        // positive.

        // Start by checking to see if we can drop frames.  We skip this check
        // if the timestamps are being auto-generated by Surface -- if the
        // app isn't generating timestamps explicitly, they probably don't
        // want frames to be discarded based on them.
        while (mQueue.size() > 1 && !mQueue[0].mIsAutoTimestamp) {
            // If entry[1] is timely, drop entry[0] (and repeat).  We apply
            // an additional criteria here: we only drop the earlier buffer if
            // our desiredPresent falls within +/- 1 second of the expected
            // present.  Otherwise, bogus desiredPresent times (e.g. 0 or
            // a small relative timestamp), which normally mean "ignore the
            // timestamp and acquire immediately", would cause us to drop
            // frames.
            //
            // We may want to add an additional criteria: don't drop the
            // earlier buffer if entry[1]'s fence hasn't signaled yet.
            //
            // (Vector front is [0], back is [size()-1])
            const BufferItem& bi(mQueue[1]);
            nsecs_t desiredPresent = bi.mTimestamp;
            if (desiredPresent < expectedPresent - MAX_REASONABLE_NSEC ||
                    desiredPresent > expectedPresent) {
                // This buffer is set to display in the near future, or
                // desiredPresent is garbage.  Either way we don't want to
                // drop the previous buffer just to get this on screen sooner.
                ST_LOGV("pts nodrop: des=%lld expect=%lld (%lld) now=%lld",
                        desiredPresent, expectedPresent, desiredPresent - expectedPresent,
                        systemTime(CLOCK_MONOTONIC));
                break;
            }
            ST_LOGV("pts drop: queue1des=%lld expect=%lld size=%d",
                    desiredPresent, expectedPresent, mQueue.size());
            if (stillTracking(front)) {
                // front buffer is still in mSlots, so mark the slot as free
                mSlots[front->mBuf].mBufferState = BufferSlot::FREE;
            }
            mQueue.erase(front);
            front = mQueue.begin();
        }

        // See if the front buffer is due.
        nsecs_t desiredPresent = front->mTimestamp;
        if (desiredPresent > expectedPresent &&
                desiredPresent < expectedPresent + MAX_REASONABLE_NSEC) {
            ST_LOGV("pts defer: des=%lld expect=%lld (%lld) now=%lld",
                    desiredPresent, expectedPresent, desiredPresent - expectedPresent,
                    systemTime(CLOCK_MONOTONIC));
            return PRESENT_LATER;
        }

        ST_LOGV("pts accept: des=%lld expect=%lld (%lld) now=%lld",
                desiredPresent, expectedPresent, desiredPresent - expectedPresent,
                systemTime(CLOCK_MONOTONIC));
    }

    int buf = front->mBuf;
    *buffer = *front;
    ATRACE_BUFFER_INDEX(buf);

    ST_LOGV("acquireBuffer: acquiring { slot=%d/%llu, buffer=%p }",
            front->mBuf, front->mFrameNumber,
            front->mGraphicBuffer->handle);
    // if front buffer still being tracked update slot state
    if (stillTracking(front)) {
        mSlots[buf].mAcquireCalled = true;
        mSlots[buf].mNeedsCleanupOnRelease = false;
        mSlots[buf].mBufferState = BufferSlot::ACQUIRED;
        mSlots[buf].mFence = Fence::NO_FENCE;
    }

    // If the buffer has previously been acquired by the consumer, set
    // mGraphicBuffer to NULL to avoid unnecessarily remapping this
    // buffer on the consumer side.
    if (buffer->mAcquireCalled) {
        buffer->mGraphicBuffer = NULL;
    }

    mQueue.erase(front);
    mDequeueCondition.broadcast();

    ATRACE_INT(mConsumerName.string(), mQueue.size());

    return NO_ERROR;
}

status_t BufferQueue::releaseBuffer(
        int buf, uint64_t frameNumber, EGLDisplay display,
        EGLSyncKHR eglFence, const sp<Fence>& fence) {
    ATRACE_CALL();
    ATRACE_BUFFER_INDEX(buf);

    if (buf == INVALID_BUFFER_SLOT || fence == NULL) {
        return BAD_VALUE;
    }

    Mutex::Autolock _l(mMutex);

    // If the frame number has changed because buffer has been reallocated,
    // we can ignore this releaseBuffer for the old buffer.
    if (frameNumber != mSlots[buf].mFrameNumber) {
        return STALE_BUFFER_SLOT;
    }


    // Internal state consistency checks:
    // Make sure this buffers hasn't been queued while we were owning it (acquired)
    Fifo::iterator front(mQueue.begin());
    Fifo::const_iterator const end(mQueue.end());
    while (front != end) {
        if (front->mBuf == buf) {
            LOG_ALWAYS_FATAL("[%s] received new buffer(#%lld) on slot #%d that has not yet been "
                    "acquired", mConsumerName.string(), frameNumber, buf);
            break; // never reached
        }
        front++;
    }

    // The buffer can now only be released if its in the acquired state
    if (mSlots[buf].mBufferState == BufferSlot::ACQUIRED) {
        mSlots[buf].mEglDisplay = display;
        mSlots[buf].mEglFence = eglFence;
        mSlots[buf].mFence = fence;
        mSlots[buf].mBufferState = BufferSlot::FREE;
    } else if (mSlots[buf].mNeedsCleanupOnRelease) {
        ST_LOGV("releasing a stale buf %d its state was %d", buf, mSlots[buf].mBufferState);
        mSlots[buf].mNeedsCleanupOnRelease = false;
        return STALE_BUFFER_SLOT;
    } else {
        ST_LOGE("attempted to release buf %d but its state was %d", buf, mSlots[buf].mBufferState);
        return -EINVAL;
    }

    mDequeueCondition.broadcast();
    return NO_ERROR;
}

status_t BufferQueue::consumerConnect(const sp<IConsumerListener>& consumerListener,
        bool controlledByApp) {
    ST_LOGV("consumerConnect controlledByApp=%s",
            controlledByApp ? "true" : "false");
    Mutex::Autolock lock(mMutex);

    if (mAbandoned) {
        ST_LOGE("consumerConnect: BufferQueue has been abandoned!");
        return NO_INIT;
    }
    if (consumerListener == NULL) {
        ST_LOGE("consumerConnect: consumerListener may not be NULL");
        return BAD_VALUE;
    }

    mConsumerListener = consumerListener;
    mConsumerControlledByApp = controlledByApp;

    return NO_ERROR;
}

status_t BufferQueue::consumerDisconnect() {
    ST_LOGV("consumerDisconnect");
    Mutex::Autolock lock(mMutex);

    if (mConsumerListener == NULL) {
        ST_LOGE("consumerDisconnect: No consumer is connected!");
        return -EINVAL;
    }

    mAbandoned = true;
    mConsumerListener = NULL;
    mQueue.clear();
    freeAllBuffersLocked();
    mDequeueCondition.broadcast();
    return NO_ERROR;
}

status_t BufferQueue::getReleasedBuffers(uint32_t* slotMask) {
    ST_LOGV("getReleasedBuffers");
    Mutex::Autolock lock(mMutex);

    if (mAbandoned) {
        ST_LOGE("getReleasedBuffers: BufferQueue has been abandoned!");
        return NO_INIT;
    }

    uint32_t mask = 0;
    for (int i = 0; i < NUM_BUFFER_SLOTS; i++) {
        if (!mSlots[i].mAcquireCalled) {
            mask |= 1 << i;
        }
    }

    // Remove buffers in flight (on the queue) from the mask where acquire has
    // been called, as the consumer will not receive the buffer address, so
    // it should not free these slots.
    Fifo::iterator front(mQueue.begin());
    while (front != mQueue.end()) {
        if (front->mAcquireCalled)
            mask &= ~(1 << front->mBuf);
        front++;
    }

    *slotMask = mask;

    ST_LOGV("getReleasedBuffers: returning mask %#x", mask);
    return NO_ERROR;
}

status_t BufferQueue::setDefaultBufferSize(uint32_t w, uint32_t h) {
    ST_LOGV("setDefaultBufferSize: w=%d, h=%d", w, h);
    if (!w || !h) {
        ST_LOGE("setDefaultBufferSize: dimensions cannot be 0 (w=%d, h=%d)",
                w, h);
        return BAD_VALUE;
    }

    Mutex::Autolock lock(mMutex);
    mDefaultWidth = w;
    mDefaultHeight = h;
    return NO_ERROR;
}

status_t BufferQueue::setDefaultMaxBufferCount(int bufferCount) {
    ATRACE_CALL();
    Mutex::Autolock lock(mMutex);
    return setDefaultMaxBufferCountLocked(bufferCount);
}

status_t BufferQueue::disableAsyncBuffer() {
    ATRACE_CALL();
    Mutex::Autolock lock(mMutex);
    if (mConsumerListener != NULL) {
        ST_LOGE("disableAsyncBuffer: consumer already connected!");
        return INVALID_OPERATION;
    }
    mUseAsyncBuffer = false;
    return NO_ERROR;
}

status_t BufferQueue::setMaxAcquiredBufferCount(int maxAcquiredBuffers) {
    ATRACE_CALL();
    Mutex::Autolock lock(mMutex);
    if (maxAcquiredBuffers < 1 || maxAcquiredBuffers > MAX_MAX_ACQUIRED_BUFFERS) {
        ST_LOGE("setMaxAcquiredBufferCount: invalid count specified: %d",
                maxAcquiredBuffers);
        return BAD_VALUE;
    }
    if (mConnectedApi != NO_CONNECTED_API) {
        return INVALID_OPERATION;
    }
    mMaxAcquiredBufferCount = maxAcquiredBuffers;
    return NO_ERROR;
}

int BufferQueue::getMinUndequeuedBufferCount(bool async) const {
    // if dequeueBuffer is allowed to error out, we don't have to
    // add an extra buffer.
    if (!mUseAsyncBuffer)
        return mMaxAcquiredBufferCount;

    // we're in async mode, or we want to prevent the app to
    // deadlock itself, we throw-in an extra buffer to guarantee it.
    if (mDequeueBufferCannotBlock || async)
        return mMaxAcquiredBufferCount+1;

    return mMaxAcquiredBufferCount;
}

int BufferQueue::getMinMaxBufferCountLocked(bool async) const {
    return getMinUndequeuedBufferCount(async) + 1;
}

int BufferQueue::getMaxBufferCountLocked(bool async) const {
    int minMaxBufferCount = getMinMaxBufferCountLocked(async);

    int maxBufferCount = mDefaultMaxBufferCount;
    if (maxBufferCount < minMaxBufferCount) {
        maxBufferCount = minMaxBufferCount;
    }
    if (mOverrideMaxBufferCount != 0) {
        assert(mOverrideMaxBufferCount >= minMaxBufferCount);
        maxBufferCount = mOverrideMaxBufferCount;
    }

    // Any buffers that are dequeued by the producer or sitting in the queue
    // waiting to be consumed need to have their slots preserved.  Such
    // buffers will temporarily keep the max buffer count up until the slots
    // no longer need to be preserved.
    for (int i = maxBufferCount; i < NUM_BUFFER_SLOTS; i++) {
        BufferSlot::BufferState state = mSlots[i].mBufferState;
        if (state == BufferSlot::QUEUED || state == BufferSlot::DEQUEUED) {
            maxBufferCount = i + 1;
        }
    }

    return maxBufferCount;
}

bool BufferQueue::stillTracking(const BufferItem *item) const {
    const BufferSlot &slot = mSlots[item->mBuf];

    ST_LOGV("stillTracking?: item: { slot=%d/%llu, buffer=%p }, "
            "slot: { slot=%d/%llu, buffer=%p }",
            item->mBuf, item->mFrameNumber,
            (item->mGraphicBuffer.get() ? item->mGraphicBuffer->handle : 0),
            item->mBuf, slot.mFrameNumber,
            (slot.mGraphicBuffer.get() ? slot.mGraphicBuffer->handle : 0));

    // Compare item with its original buffer slot.  We can check the slot
    // as the buffer would not be moved to a different slot by the producer.
    return (slot.mGraphicBuffer != NULL &&
            item->mGraphicBuffer->handle == slot.mGraphicBuffer->handle);
}

BufferQueue::ProxyConsumerListener::ProxyConsumerListener(
        const wp<ConsumerListener>& consumerListener):
        mConsumerListener(consumerListener) {}

BufferQueue::ProxyConsumerListener::~ProxyConsumerListener() {}

void BufferQueue::ProxyConsumerListener::onFrameAvailable() {
    sp<ConsumerListener> listener(mConsumerListener.promote());
    if (listener != NULL) {
        listener->onFrameAvailable();
    }
}

void BufferQueue::ProxyConsumerListener::onBuffersReleased() {
    sp<ConsumerListener> listener(mConsumerListener.promote());
    if (listener != NULL) {
        listener->onBuffersReleased();
    }
}

}; // namespace android<|MERGE_RESOLUTION|>--- conflicted
+++ resolved
@@ -679,25 +679,6 @@
         case NATIVE_WINDOW_API_CPU:
         case NATIVE_WINDOW_API_MEDIA:
         case NATIVE_WINDOW_API_CAMERA:
-<<<<<<< HEAD
-            if (mConnectedApi != NO_CONNECTED_API) {
-                ST_LOGE("connect: already connected (cur=%d, req=%d)",
-                        mConnectedApi, api);
-                err = -EINVAL;
-            } else {
-                mConnectedApi = api;
-                output->inflate(mDefaultWidth, mDefaultHeight, mTransformHint, mQueue.size());
-
-                // set-up a death notification so that we can disconnect
-                // automatically when/if the remote producer dies.
-                if (token != NULL && token->remoteBinder() != NULL) {
-                    status_t err = token->linkToDeath(static_cast<IBinder::DeathRecipient*>(this));
-                    if (err == NO_ERROR) {
-                        mConnectedProducerToken = token;
-                    } else {
-                        ALOGE("linkToDeath failed: %s (%d)", strerror(-err), err);
-                    }
-=======
             mConnectedApi = api;
             output->inflate(mDefaultWidth, mDefaultHeight, mTransformHint, mQueue.size());
 
@@ -709,7 +690,6 @@
                     mConnectedProducerToken = token;
                 } else {
                     ALOGE("linkToDeath failed: %s (%d)", strerror(-err), err);
->>>>>>> 1ee45c2d
                 }
             }
             break;
