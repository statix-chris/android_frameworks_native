--- conflicted
+++ resolved
@@ -1277,13 +1277,8 @@
     if (err) return err;
 
     // payload
-<<<<<<< HEAD
-    void* const buf = this->writeInplace(pad_size(len));
+    void* const buf = this->writeInplace(len);
     if (buf == nullptr)
-=======
-    void* const buf = this->writeInplace(len);
-    if (buf == NULL)
->>>>>>> 5c947cdf
         return BAD_VALUE;
 
     int* fds = nullptr;
@@ -1571,7 +1566,7 @@
                 // Still increment the data position by the expected length
                 mDataPos += pad_size(len);
                 ALOGV("readInplace Setting data pos of %p to %zu", this, mDataPos);
-                return NULL;
+                return nullptr;
             }
         }
 
