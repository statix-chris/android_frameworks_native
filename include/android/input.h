/*
 * Copyright (C) 2010 The Android Open Source Project
 *
 * Licensed under the Apache License, Version 2.0 (the "License");
 * you may not use this file except in compliance with the License.
 * You may obtain a copy of the License at
 *
 *      http://www.apache.org/licenses/LICENSE-2.0
 *
 * Unless required by applicable law or agreed to in writing, software
 * distributed under the License is distributed on an "AS IS" BASIS,
 * WITHOUT WARRANTIES OR CONDITIONS OF ANY KIND, either express or implied.
 * See the License for the specific language governing permissions and
 * limitations under the License.
 */

/**
 * @addtogroup Input
 * @{
 */

/**
 * @file input.h
 */

#ifndef _ANDROID_INPUT_H
#define _ANDROID_INPUT_H

/******************************************************************
 *
 * IMPORTANT NOTICE:
 *
 *   This file is part of Android's set of stable system headers
 *   exposed by the Android NDK (Native Development Kit).
 *
 *   Third-party source AND binary code relies on the definitions
 *   here to be FROZEN ON ALL UPCOMING PLATFORM RELEASES.
 *
 *   - DO NOT MODIFY ENUMS (EXCEPT IF YOU ADD NEW 32-BIT VALUES)
 *   - DO NOT MODIFY CONSTANTS OR FUNCTIONAL MACROS
 *   - DO NOT CHANGE THE SIGNATURE OF FUNCTIONS IN ANY WAY
 *   - DO NOT CHANGE THE LAYOUT OR SIZE OF STRUCTURES
 */

/*
 * Structures and functions to receive and process input events in
 * native code.
 *
 * NOTE: These functions MUST be implemented by /system/lib/libui.so
 */

#include <stdint.h>
#include <sys/types.h>
#include <android/keycodes.h>
#include <android/looper.h>

#ifdef __cplusplus
extern "C" {
#endif

/**
 * Key states (may be returned by queries about the current state of a
 * particular key code, scan code or switch).
 */
enum {
    /** The key state is unknown or the requested key itself is not supported. */
    AKEY_STATE_UNKNOWN = -1,

    /** The key is up. */
    AKEY_STATE_UP = 0,

    /** The key is down. */
    AKEY_STATE_DOWN = 1,

    /** The key is down but is a virtual key press that is being emulated by the system. */
    AKEY_STATE_VIRTUAL = 2
};

/**
 * Meta key / modifer state.
 */
enum {
    /** No meta keys are pressed. */
    AMETA_NONE = 0,

    /** This mask is used to check whether one of the ALT meta keys is pressed. */
    AMETA_ALT_ON = 0x02,

    /** This mask is used to check whether the left ALT meta key is pressed. */
    AMETA_ALT_LEFT_ON = 0x10,

    /** This mask is used to check whether the right ALT meta key is pressed. */
    AMETA_ALT_RIGHT_ON = 0x20,

    /** This mask is used to check whether one of the SHIFT meta keys is pressed. */
    AMETA_SHIFT_ON = 0x01,

    /** This mask is used to check whether the left SHIFT meta key is pressed. */
    AMETA_SHIFT_LEFT_ON = 0x40,

    /** This mask is used to check whether the right SHIFT meta key is pressed. */
    AMETA_SHIFT_RIGHT_ON = 0x80,

    /** This mask is used to check whether the SYM meta key is pressed. */
    AMETA_SYM_ON = 0x04,

    /** This mask is used to check whether the FUNCTION meta key is pressed. */
    AMETA_FUNCTION_ON = 0x08,

    /** This mask is used to check whether one of the CTRL meta keys is pressed. */
    AMETA_CTRL_ON = 0x1000,

    /** This mask is used to check whether the left CTRL meta key is pressed. */
    AMETA_CTRL_LEFT_ON = 0x2000,

    /** This mask is used to check whether the right CTRL meta key is pressed. */
    AMETA_CTRL_RIGHT_ON = 0x4000,

    /** This mask is used to check whether one of the META meta keys is pressed. */
    AMETA_META_ON = 0x10000,

    /** This mask is used to check whether the left META meta key is pressed. */
    AMETA_META_LEFT_ON = 0x20000,

    /** This mask is used to check whether the right META meta key is pressed. */
    AMETA_META_RIGHT_ON = 0x40000,

    /** This mask is used to check whether the CAPS LOCK meta key is on. */
    AMETA_CAPS_LOCK_ON = 0x100000,

    /** This mask is used to check whether the NUM LOCK meta key is on. */
    AMETA_NUM_LOCK_ON = 0x200000,

    /** This mask is used to check whether the SCROLL LOCK meta key is on. */
    AMETA_SCROLL_LOCK_ON = 0x400000,
};

struct AInputEvent;
/**
 * Input events.
 *
 * Input events are opaque structures.  Use the provided accessors functions to
 * read their properties.
 */
typedef struct AInputEvent AInputEvent;

/**
 * Input event types.
 */
enum {
    /** Indicates that the input event is a key event. */
    AINPUT_EVENT_TYPE_KEY = 1,

    /** Indicates that the input event is a motion event. */
    AINPUT_EVENT_TYPE_MOTION = 2
};

/**
 * Key event actions.
 */
enum {
    /** The key has been pressed down. */
    AKEY_EVENT_ACTION_DOWN = 0,

    /** The key has been released. */
    AKEY_EVENT_ACTION_UP = 1,

    /**
     * Multiple duplicate key events have occurred in a row, or a
     * complex string is being delivered.  The repeat_count property
     * of the key event contains the number of times the given key
     * code should be executed.
     */
    AKEY_EVENT_ACTION_MULTIPLE = 2
};

/**
 * Key event flags.
 */
enum {
    /** This mask is set if the device woke because of this key event. */
    AKEY_EVENT_FLAG_WOKE_HERE = 0x1,

    /** This mask is set if the key event was generated by a software keyboard. */
    AKEY_EVENT_FLAG_SOFT_KEYBOARD = 0x2,

    /** This mask is set if we don't want the key event to cause us to leave touch mode. */
    AKEY_EVENT_FLAG_KEEP_TOUCH_MODE = 0x4,

    /**
     * This mask is set if an event was known to come from a trusted
     * part of the system.  That is, the event is known to come from
     * the user, and could not have been spoofed by a third party
     * component.
     */
    AKEY_EVENT_FLAG_FROM_SYSTEM = 0x8,

    /**
     * This mask is used for compatibility, to identify enter keys that are
     * coming from an IME whose enter key has been auto-labelled "next" or
     * "done".  This allows TextView to dispatch these as normal enter keys
     * for old applications, but still do the appropriate action when
     * receiving them.
     */
    AKEY_EVENT_FLAG_EDITOR_ACTION = 0x10,

    /**
     * When associated with up key events, this indicates that the key press
     * has been canceled.  Typically this is used with virtual touch screen
     * keys, where the user can slide from the virtual key area on to the
     * display: in that case, the application will receive a canceled up
     * event and should not perform the action normally associated with the
     * key.  Note that for this to work, the application can not perform an
     * action for a key until it receives an up or the long press timeout has
     * expired.
     */
    AKEY_EVENT_FLAG_CANCELED = 0x20,

    /**
     * This key event was generated by a virtual (on-screen) hard key area.
     * Typically this is an area of the touchscreen, outside of the regular
     * display, dedicated to "hardware" buttons.
     */
    AKEY_EVENT_FLAG_VIRTUAL_HARD_KEY = 0x40,

    /**
     * This flag is set for the first key repeat that occurs after the
     * long press timeout.
     */
    AKEY_EVENT_FLAG_LONG_PRESS = 0x80,

    /**
     * Set when a key event has AKEY_EVENT_FLAG_CANCELED set because a long
     * press action was executed while it was down.
     */
    AKEY_EVENT_FLAG_CANCELED_LONG_PRESS = 0x100,

    /**
     * Set for AKEY_EVENT_ACTION_UP when this event's key code is still being
     * tracked from its initial down.  That is, somebody requested that tracking
     * started on the key down and a long press has not caused
     * the tracking to be canceled.
     */
    AKEY_EVENT_FLAG_TRACKING = 0x200,

    /**
     * Set when a key event has been synthesized to implement default behavior
     * for an event that the application did not handle.
     * Fallback key events are generated by unhandled trackball motions
     * (to emulate a directional keypad) and by certain unhandled key presses
     * that are declared in the key map (such as special function numeric keypad
     * keys when numlock is off).
     */
    AKEY_EVENT_FLAG_FALLBACK = 0x400,
};

/**
 * Bit shift for the action bits holding the pointer index as
 * defined by AMOTION_EVENT_ACTION_POINTER_INDEX_MASK.
 */
#define AMOTION_EVENT_ACTION_POINTER_INDEX_SHIFT 8

/** Motion event actions */
enum {
    /** Bit mask of the parts of the action code that are the action itself. */
    AMOTION_EVENT_ACTION_MASK = 0xff,

    /**
     * Bits in the action code that represent a pointer index, used with
     * AMOTION_EVENT_ACTION_POINTER_DOWN and AMOTION_EVENT_ACTION_POINTER_UP.  Shifting
     * down by AMOTION_EVENT_ACTION_POINTER_INDEX_SHIFT provides the actual pointer
     * index where the data for the pointer going up or down can be found.
     */
    AMOTION_EVENT_ACTION_POINTER_INDEX_MASK  = 0xff00,

    /** A pressed gesture has started, the motion contains the initial starting location. */
    AMOTION_EVENT_ACTION_DOWN = 0,

    /**
     * A pressed gesture has finished, the motion contains the final release location
     * as well as any intermediate points since the last down or move event.
     */
    AMOTION_EVENT_ACTION_UP = 1,

    /**
     * A change has happened during a press gesture (between AMOTION_EVENT_ACTION_DOWN and
     * AMOTION_EVENT_ACTION_UP).  The motion contains the most recent point, as well as
     * any intermediate points since the last down or move event.
     */
    AMOTION_EVENT_ACTION_MOVE = 2,

    /**
     * The current gesture has been aborted.
     * You will not receive any more points in it.  You should treat this as
     * an up event, but not perform any action that you normally would.
     */
    AMOTION_EVENT_ACTION_CANCEL = 3,

    /**
     * A movement has happened outside of the normal bounds of the UI element.
     * This does not provide a full gesture, but only the initial location of the movement/touch.
     */
    AMOTION_EVENT_ACTION_OUTSIDE = 4,

    /**
     * A non-primary pointer has gone down.
     * The bits in AMOTION_EVENT_ACTION_POINTER_INDEX_MASK indicate which pointer changed.
     */
    AMOTION_EVENT_ACTION_POINTER_DOWN = 5,

    /**
     * A non-primary pointer has gone up.
     * The bits in AMOTION_EVENT_ACTION_POINTER_INDEX_MASK indicate which pointer changed.
     */
    AMOTION_EVENT_ACTION_POINTER_UP = 6,

    /**
     * A change happened but the pointer is not down (unlike AMOTION_EVENT_ACTION_MOVE).
     * The motion contains the most recent point, as well as any intermediate points since
     * the last hover move event.
     */
    AMOTION_EVENT_ACTION_HOVER_MOVE = 7,

    /**
     * The motion event contains relative vertical and/or horizontal scroll offsets.
     * Use getAxisValue to retrieve the information from AMOTION_EVENT_AXIS_VSCROLL
     * and AMOTION_EVENT_AXIS_HSCROLL.
     * The pointer may or may not be down when this event is dispatched.
     * This action is always delivered to the winder under the pointer, which
     * may not be the window currently touched.
     */
    AMOTION_EVENT_ACTION_SCROLL = 8,

    /** The pointer is not down but has entered the boundaries of a window or view. */
    AMOTION_EVENT_ACTION_HOVER_ENTER = 9,

    /** The pointer is not down but has exited the boundaries of a window or view. */
    AMOTION_EVENT_ACTION_HOVER_EXIT = 10,

    /* One or more buttons have been pressed. */
    AMOTION_EVENT_ACTION_BUTTON_PRESS = 11,

    /* One or more buttons have been released. */
    AMOTION_EVENT_ACTION_BUTTON_RELEASE = 12,
};

/**
 * Motion event flags.
 */
enum {
    /**
     * This flag indicates that the window that received this motion event is partly
     * or wholly obscured by another visible window above it.  This flag is set to true
     * even if the event did not directly pass through the obscured area.
     * A security sensitive application can check this flag to identify situations in which
     * a malicious application may have covered up part of its content for the purpose
     * of misleading the user or hijacking touches.  An appropriate response might be
     * to drop the suspect touches or to take additional precautions to confirm the user's
     * actual intent.
     */
    AMOTION_EVENT_FLAG_WINDOW_IS_OBSCURED = 0x1,
};

/**
 * Motion event edge touch flags.
 */
enum {
    /** No edges intersected. */
    AMOTION_EVENT_EDGE_FLAG_NONE = 0,

    /** Flag indicating the motion event intersected the top edge of the screen. */
    AMOTION_EVENT_EDGE_FLAG_TOP = 0x01,

    /** Flag indicating the motion event intersected the bottom edge of the screen. */
    AMOTION_EVENT_EDGE_FLAG_BOTTOM = 0x02,

    /** Flag indicating the motion event intersected the left edge of the screen. */
    AMOTION_EVENT_EDGE_FLAG_LEFT = 0x04,

    /** Flag indicating the motion event intersected the right edge of the screen. */
    AMOTION_EVENT_EDGE_FLAG_RIGHT = 0x08
};

/**
 * Constants that identify each individual axis of a motion event.
 * @anchor AMOTION_EVENT_AXIS
 */
enum {
    /**
     * Axis constant: X axis of a motion event.
     *
     * - For a touch screen, reports the absolute X screen position of the center of
     * the touch contact area.  The units are display pixels.
     * - For a touch pad, reports the absolute X surface position of the center of the touch
     * contact area. The units are device-dependent.
     * - For a mouse, reports the absolute X screen position of the mouse pointer.
     * The units are display pixels.
     * - For a trackball, reports the relative horizontal displacement of the trackball.
     * The value is normalized to a range from -1.0 (left) to 1.0 (right).
     * - For a joystick, reports the absolute X position of the joystick.
     * The value is normalized to a range from -1.0 (left) to 1.0 (right).
     */
    AMOTION_EVENT_AXIS_X = 0,
    /**
     * Axis constant: Y axis of a motion event.
     *
     * - For a touch screen, reports the absolute Y screen position of the center of
     * the touch contact area.  The units are display pixels.
     * - For a touch pad, reports the absolute Y surface position of the center of the touch
     * contact area. The units are device-dependent.
     * - For a mouse, reports the absolute Y screen position of the mouse pointer.
     * The units are display pixels.
     * - For a trackball, reports the relative vertical displacement of the trackball.
     * The value is normalized to a range from -1.0 (up) to 1.0 (down).
     * - For a joystick, reports the absolute Y position of the joystick.
     * The value is normalized to a range from -1.0 (up or far) to 1.0 (down or near).
     */
    AMOTION_EVENT_AXIS_Y = 1,
    /**
     * Axis constant: Pressure axis of a motion event.
     *
     * - For a touch screen or touch pad, reports the approximate pressure applied to the surface
     * by a finger or other tool.  The value is normalized to a range from
     * 0 (no pressure at all) to 1 (normal pressure), although values higher than 1
     * may be generated depending on the calibration of the input device.
     * - For a trackball, the value is set to 1 if the trackball button is pressed
     * or 0 otherwise.
     * - For a mouse, the value is set to 1 if the primary mouse button is pressed
     * or 0 otherwise.
     */
    AMOTION_EVENT_AXIS_PRESSURE = 2,
    /**
     * Axis constant: Size axis of a motion event.
     *
     * - For a touch screen or touch pad, reports the approximate size of the contact area in
     * relation to the maximum detectable size for the device.  The value is normalized
     * to a range from 0 (smallest detectable size) to 1 (largest detectable size),
     * although it is not a linear scale. This value is of limited use.
     * To obtain calibrated size information, see
     * {@link AMOTION_EVENT_AXIS_TOUCH_MAJOR} or {@link AMOTION_EVENT_AXIS_TOOL_MAJOR}.
     */
    AMOTION_EVENT_AXIS_SIZE = 3,
    /**
     * Axis constant: TouchMajor axis of a motion event.
     *
     * - For a touch screen, reports the length of the major axis of an ellipse that
     * represents the touch area at the point of contact.
     * The units are display pixels.
     * - For a touch pad, reports the length of the major axis of an ellipse that
     * represents the touch area at the point of contact.
     * The units are device-dependent.
     */
    AMOTION_EVENT_AXIS_TOUCH_MAJOR = 4,
    /**
     * Axis constant: TouchMinor axis of a motion event.
     *
     * - For a touch screen, reports the length of the minor axis of an ellipse that
     * represents the touch area at the point of contact.
     * The units are display pixels.
     * - For a touch pad, reports the length of the minor axis of an ellipse that
     * represents the touch area at the point of contact.
     * The units are device-dependent.
     *
     * When the touch is circular, the major and minor axis lengths will be equal to one another.
     */
    AMOTION_EVENT_AXIS_TOUCH_MINOR = 5,
    /**
     * Axis constant: ToolMajor axis of a motion event.
     *
     * - For a touch screen, reports the length of the major axis of an ellipse that
     * represents the size of the approaching finger or tool used to make contact.
     * - For a touch pad, reports the length of the major axis of an ellipse that
     * represents the size of the approaching finger or tool used to make contact.
     * The units are device-dependent.
     *
     * When the touch is circular, the major and minor axis lengths will be equal to one another.
     *
     * The tool size may be larger than the touch size since the tool may not be fully
     * in contact with the touch sensor.
     */
    AMOTION_EVENT_AXIS_TOOL_MAJOR = 6,
    /**
     * Axis constant: ToolMinor axis of a motion event.
     *
     * - For a touch screen, reports the length of the minor axis of an ellipse that
     * represents the size of the approaching finger or tool used to make contact.
     * - For a touch pad, reports the length of the minor axis of an ellipse that
     * represents the size of the approaching finger or tool used to make contact.
     * The units are device-dependent.
     *
     * When the touch is circular, the major and minor axis lengths will be equal to one another.
     *
     * The tool size may be larger than the touch size since the tool may not be fully
     * in contact with the touch sensor.
     */
    AMOTION_EVENT_AXIS_TOOL_MINOR = 7,
    /**
     * Axis constant: Orientation axis of a motion event.
     *
     * - For a touch screen or touch pad, reports the orientation of the finger
     * or tool in radians relative to the vertical plane of the device.
     * An angle of 0 radians indicates that the major axis of contact is oriented
     * upwards, is perfectly circular or is of unknown orientation.  A positive angle
     * indicates that the major axis of contact is oriented to the right.  A negative angle
     * indicates that the major axis of contact is oriented to the left.
     * The full range is from -PI/2 radians (finger pointing fully left) to PI/2 radians
     * (finger pointing fully right).
     * - For a stylus, the orientation indicates the direction in which the stylus
     * is pointing in relation to the vertical axis of the current orientation of the screen.
     * The range is from -PI radians to PI radians, where 0 is pointing up,
     * -PI/2 radians is pointing left, -PI or PI radians is pointing down, and PI/2 radians
     * is pointing right.  See also {@link AMOTION_EVENT_AXIS_TILT}.
     */
    AMOTION_EVENT_AXIS_ORIENTATION = 8,
    /**
     * Axis constant: Vertical Scroll axis of a motion event.
     *
     * - For a mouse, reports the relative movement of the vertical scroll wheel.
     * The value is normalized to a range from -1.0 (down) to 1.0 (up).
     *
     * This axis should be used to scroll views vertically.
     */
    AMOTION_EVENT_AXIS_VSCROLL = 9,
    /**
     * Axis constant: Horizontal Scroll axis of a motion event.
     *
     * - For a mouse, reports the relative movement of the horizontal scroll wheel.
     * The value is normalized to a range from -1.0 (left) to 1.0 (right).
     *
     * This axis should be used to scroll views horizontally.
     */
    AMOTION_EVENT_AXIS_HSCROLL = 10,
    /**
     * Axis constant: Z axis of a motion event.
     *
     * - For a joystick, reports the absolute Z position of the joystick.
     * The value is normalized to a range from -1.0 (high) to 1.0 (low).
     * <em>On game pads with two analog joysticks, this axis is often reinterpreted
     * to report the absolute X position of the second joystick instead.</em>
     */
    AMOTION_EVENT_AXIS_Z = 11,
    /**
     * Axis constant: X Rotation axis of a motion event.
     *
     * - For a joystick, reports the absolute rotation angle about the X axis.
     * The value is normalized to a range from -1.0 (counter-clockwise) to 1.0 (clockwise).
     */
    AMOTION_EVENT_AXIS_RX = 12,
    /**
     * Axis constant: Y Rotation axis of a motion event.
     *
     * - For a joystick, reports the absolute rotation angle about the Y axis.
     * The value is normalized to a range from -1.0 (counter-clockwise) to 1.0 (clockwise).
     */
    AMOTION_EVENT_AXIS_RY = 13,
    /**
     * Axis constant: Z Rotation axis of a motion event.
     *
     * - For a joystick, reports the absolute rotation angle about the Z axis.
     * The value is normalized to a range from -1.0 (counter-clockwise) to 1.0 (clockwise).
     * On game pads with two analog joysticks, this axis is often reinterpreted
     * to report the absolute Y position of the second joystick instead.
     */
    AMOTION_EVENT_AXIS_RZ = 14,
    /**
     * Axis constant: Hat X axis of a motion event.
     *
     * - For a joystick, reports the absolute X position of the directional hat control.
     * The value is normalized to a range from -1.0 (left) to 1.0 (right).
     */
    AMOTION_EVENT_AXIS_HAT_X = 15,
    /**
     * Axis constant: Hat Y axis of a motion event.
     *
     * - For a joystick, reports the absolute Y position of the directional hat control.
     * The value is normalized to a range from -1.0 (up) to 1.0 (down).
     */
    AMOTION_EVENT_AXIS_HAT_Y = 16,
    /**
     * Axis constant: Left Trigger axis of a motion event.
     *
     * - For a joystick, reports the absolute position of the left trigger control.
     * The value is normalized to a range from 0.0 (released) to 1.0 (fully pressed).
     */
    AMOTION_EVENT_AXIS_LTRIGGER = 17,
    /**
     * Axis constant: Right Trigger axis of a motion event.
     *
     * - For a joystick, reports the absolute position of the right trigger control.
     * The value is normalized to a range from 0.0 (released) to 1.0 (fully pressed).
     */
    AMOTION_EVENT_AXIS_RTRIGGER = 18,
    /**
     * Axis constant: Throttle axis of a motion event.
     *
     * - For a joystick, reports the absolute position of the throttle control.
     * The value is normalized to a range from 0.0 (fully open) to 1.0 (fully closed).
     */
    AMOTION_EVENT_AXIS_THROTTLE = 19,
    /**
     * Axis constant: Rudder axis of a motion event.
     *
     * - For a joystick, reports the absolute position of the rudder control.
     * The value is normalized to a range from -1.0 (turn left) to 1.0 (turn right).
     */
    AMOTION_EVENT_AXIS_RUDDER = 20,
    /**
     * Axis constant: Wheel axis of a motion event.
     *
     * - For a joystick, reports the absolute position of the steering wheel control.
     * The value is normalized to a range from -1.0 (turn left) to 1.0 (turn right).
     */
    AMOTION_EVENT_AXIS_WHEEL = 21,
    /**
     * Axis constant: Gas axis of a motion event.
     *
     * - For a joystick, reports the absolute position of the gas (accelerator) control.
     * The value is normalized to a range from 0.0 (no acceleration)
     * to 1.0 (maximum acceleration).
     */
    AMOTION_EVENT_AXIS_GAS = 22,
    /**
     * Axis constant: Brake axis of a motion event.
     *
     * - For a joystick, reports the absolute position of the brake control.
     * The value is normalized to a range from 0.0 (no braking) to 1.0 (maximum braking).
     */
    AMOTION_EVENT_AXIS_BRAKE = 23,
    /**
     * Axis constant: Distance axis of a motion event.
     *
     * - For a stylus, reports the distance of the stylus from the screen.
     * A value of 0.0 indicates direct contact and larger values indicate increasing
     * distance from the surface.
     */
    AMOTION_EVENT_AXIS_DISTANCE = 24,
    /**
     * Axis constant: Tilt axis of a motion event.
     *
     * - For a stylus, reports the tilt angle of the stylus in radians where
     * 0 radians indicates that the stylus is being held perpendicular to the
     * surface, and PI/2 radians indicates that the stylus is being held flat
     * against the surface.
     */
    AMOTION_EVENT_AXIS_TILT = 25,
    /**
<<<<<<< HEAD
     * Axis constant:  Generic scroll axis of a motion event.
     *
     * - This is used for scroll axis motion events that can't be classified as strictly
     *   vertical or horizontal. The movement of a rotating scroller is an example of this.
     */
    AMOTION_EVENT_AXIS_SCROLL = 26,
    /**
     * Axis constant: The movement of x position of a motion event.
     *
     * - For a mouse, reports a difference of x position between the previous position.
     * This is useful when pointer is captured, in that case the mouse pointer doesn't
     * change the location but this axis reports the difference which allows the app
     * to see how the mouse is moved.
     */
    AMOTION_EVENT_AXIS_RELATIVE_X = 27,
    /**
     * Axis constant: The movement of y position of a motion event.
     *
     * Same as {@link RELATIVE_X}, but for y position.
     */
    AMOTION_EVENT_AXIS_RELATIVE_Y = 28,
    /**
=======
>>>>>>> 14af23d1
     * Axis constant: Generic 1 axis of a motion event.
     * The interpretation of a generic axis is device-specific.
     */
    AMOTION_EVENT_AXIS_GENERIC_1 = 32,
    /**
     * Axis constant: Generic 2 axis of a motion event.
     * The interpretation of a generic axis is device-specific.
     */
    AMOTION_EVENT_AXIS_GENERIC_2 = 33,
    /**
     * Axis constant: Generic 3 axis of a motion event.
     * The interpretation of a generic axis is device-specific.
     */
    AMOTION_EVENT_AXIS_GENERIC_3 = 34,
    /**
     * Axis constant: Generic 4 axis of a motion event.
     * The interpretation of a generic axis is device-specific.
     */
    AMOTION_EVENT_AXIS_GENERIC_4 = 35,
    /**
     * Axis constant: Generic 5 axis of a motion event.
     * The interpretation of a generic axis is device-specific.
     */
    AMOTION_EVENT_AXIS_GENERIC_5 = 36,
    /**
     * Axis constant: Generic 6 axis of a motion event.
     * The interpretation of a generic axis is device-specific.
     */
    AMOTION_EVENT_AXIS_GENERIC_6 = 37,
    /**
     * Axis constant: Generic 7 axis of a motion event.
     * The interpretation of a generic axis is device-specific.
     */
    AMOTION_EVENT_AXIS_GENERIC_7 = 38,
    /**
     * Axis constant: Generic 8 axis of a motion event.
     * The interpretation of a generic axis is device-specific.
     */
    AMOTION_EVENT_AXIS_GENERIC_8 = 39,
    /**
     * Axis constant: Generic 9 axis of a motion event.
     * The interpretation of a generic axis is device-specific.
     */
    AMOTION_EVENT_AXIS_GENERIC_9 = 40,
    /**
     * Axis constant: Generic 10 axis of a motion event.
     * The interpretation of a generic axis is device-specific.
     */
    AMOTION_EVENT_AXIS_GENERIC_10 = 41,
    /**
     * Axis constant: Generic 11 axis of a motion event.
     * The interpretation of a generic axis is device-specific.
     */
    AMOTION_EVENT_AXIS_GENERIC_11 = 42,
    /**
     * Axis constant: Generic 12 axis of a motion event.
     * The interpretation of a generic axis is device-specific.
     */
    AMOTION_EVENT_AXIS_GENERIC_12 = 43,
    /**
     * Axis constant: Generic 13 axis of a motion event.
     * The interpretation of a generic axis is device-specific.
     */
    AMOTION_EVENT_AXIS_GENERIC_13 = 44,
    /**
     * Axis constant: Generic 14 axis of a motion event.
     * The interpretation of a generic axis is device-specific.
     */
    AMOTION_EVENT_AXIS_GENERIC_14 = 45,
    /**
     * Axis constant: Generic 15 axis of a motion event.
     * The interpretation of a generic axis is device-specific.
     */
    AMOTION_EVENT_AXIS_GENERIC_15 = 46,
    /**
     * Axis constant: Generic 16 axis of a motion event.
     * The interpretation of a generic axis is device-specific.
     */
    AMOTION_EVENT_AXIS_GENERIC_16 = 47,

    // NOTE: If you add a new axis here you must also add it to several other files.
    //       Refer to frameworks/base/core/java/android/view/MotionEvent.java for the full list.
};

/**
 * Constants that identify buttons that are associated with motion events.
 * Refer to the documentation on the MotionEvent class for descriptions of each button.
 */
enum {
    /** primary */
    AMOTION_EVENT_BUTTON_PRIMARY = 1 << 0,
    /** secondary */
    AMOTION_EVENT_BUTTON_SECONDARY = 1 << 1,
    /** tertiary */
    AMOTION_EVENT_BUTTON_TERTIARY = 1 << 2,
    /** back */
    AMOTION_EVENT_BUTTON_BACK = 1 << 3,
    /** forward */
    AMOTION_EVENT_BUTTON_FORWARD = 1 << 4,
    AMOTION_EVENT_BUTTON_STYLUS_PRIMARY = 1 << 5,
    AMOTION_EVENT_BUTTON_STYLUS_SECONDARY = 1 << 6,
};

/**
 * Constants that identify tool types.
 * Refer to the documentation on the MotionEvent class for descriptions of each tool type.
 */
enum {
    /** unknown */
    AMOTION_EVENT_TOOL_TYPE_UNKNOWN = 0,
    /** finger */
    AMOTION_EVENT_TOOL_TYPE_FINGER = 1,
    /** stylus */
    AMOTION_EVENT_TOOL_TYPE_STYLUS = 2,
    /** mouse */
    AMOTION_EVENT_TOOL_TYPE_MOUSE = 3,
    /** eraser */
    AMOTION_EVENT_TOOL_TYPE_ERASER = 4,
};

/**
 * Input source masks.
 *
 * Refer to the documentation on android.view.InputDevice for more details about input sources
 * and their correct interpretation.
 */
enum {
    /** mask */
    AINPUT_SOURCE_CLASS_MASK = 0x000000ff,

    /** none */
    AINPUT_SOURCE_CLASS_NONE = 0x00000000,
    /** button */
    AINPUT_SOURCE_CLASS_BUTTON = 0x00000001,
    /** pointer */
    AINPUT_SOURCE_CLASS_POINTER = 0x00000002,
    /** navigation */
    AINPUT_SOURCE_CLASS_NAVIGATION = 0x00000004,
    /** position */
    AINPUT_SOURCE_CLASS_POSITION = 0x00000008,
    /** joystick */
    AINPUT_SOURCE_CLASS_JOYSTICK = 0x00000010,
};

/**
 * Input sources.
 */
enum {
    /** unknown */
    AINPUT_SOURCE_UNKNOWN = 0x00000000,

    /** keyboard */
    AINPUT_SOURCE_KEYBOARD = 0x00000100 | AINPUT_SOURCE_CLASS_BUTTON,
    /** dpad */
    AINPUT_SOURCE_DPAD = 0x00000200 | AINPUT_SOURCE_CLASS_BUTTON,
    /** gamepad */
    AINPUT_SOURCE_GAMEPAD = 0x00000400 | AINPUT_SOURCE_CLASS_BUTTON,
    /** touchscreen */
    AINPUT_SOURCE_TOUCHSCREEN = 0x00001000 | AINPUT_SOURCE_CLASS_POINTER,
    /** mouse */
    AINPUT_SOURCE_MOUSE = 0x00002000 | AINPUT_SOURCE_CLASS_POINTER,
    /** stylus */
    AINPUT_SOURCE_STYLUS = 0x00004000 | AINPUT_SOURCE_CLASS_POINTER,
    /** bluetooth stylus */
    AINPUT_SOURCE_BLUETOOTH_STYLUS = 0x00008000 | AINPUT_SOURCE_STYLUS,
    /** trackball */
    AINPUT_SOURCE_TRACKBALL = 0x00010000 | AINPUT_SOURCE_CLASS_NAVIGATION,
    /** touchpad */
    AINPUT_SOURCE_TOUCHPAD = 0x00100000 | AINPUT_SOURCE_CLASS_POSITION,
    /** navigation */
    AINPUT_SOURCE_TOUCH_NAVIGATION = 0x00200000 | AINPUT_SOURCE_CLASS_NONE,
    /** joystick */
    AINPUT_SOURCE_JOYSTICK = 0x01000000 | AINPUT_SOURCE_CLASS_JOYSTICK,

    /** any */
    AINPUT_SOURCE_ANY = 0xffffff00,
};

/**
 * Keyboard types.
 *
 * Refer to the documentation on android.view.InputDevice for more details.
 */
enum {
    /** none */
    AINPUT_KEYBOARD_TYPE_NONE = 0,
    /** non alphabetic */
    AINPUT_KEYBOARD_TYPE_NON_ALPHABETIC = 1,
    /** alphabetic */
    AINPUT_KEYBOARD_TYPE_ALPHABETIC = 2,
};

/**
 * Constants used to retrieve information about the range of motion for a particular
 * coordinate of a motion event.
 *
 * Refer to the documentation on android.view.InputDevice for more details about input sources
 * and their correct interpretation.
 *
 * @deprecated These constants are deprecated. Use {@link AMOTION_EVENT_AXIS AMOTION_EVENT_AXIS_*} constants instead.
 */
enum {
    /** x */
    AINPUT_MOTION_RANGE_X = AMOTION_EVENT_AXIS_X,
    /** y */
    AINPUT_MOTION_RANGE_Y = AMOTION_EVENT_AXIS_Y,
    /** pressure */
    AINPUT_MOTION_RANGE_PRESSURE = AMOTION_EVENT_AXIS_PRESSURE,
    /** size */
    AINPUT_MOTION_RANGE_SIZE = AMOTION_EVENT_AXIS_SIZE,
    /** touch major */
    AINPUT_MOTION_RANGE_TOUCH_MAJOR = AMOTION_EVENT_AXIS_TOUCH_MAJOR,
    /** touch minor */
    AINPUT_MOTION_RANGE_TOUCH_MINOR = AMOTION_EVENT_AXIS_TOUCH_MINOR,
    /** tool major */
    AINPUT_MOTION_RANGE_TOOL_MAJOR = AMOTION_EVENT_AXIS_TOOL_MAJOR,
    /** tool minor */
    AINPUT_MOTION_RANGE_TOOL_MINOR = AMOTION_EVENT_AXIS_TOOL_MINOR,
    /** orientation */
    AINPUT_MOTION_RANGE_ORIENTATION = AMOTION_EVENT_AXIS_ORIENTATION,
};


/**
 * Input event accessors.
 *
 * Note that most functions can only be used on input events that are of a given type.
 * Calling these functions on input events of other types will yield undefined behavior.
 */

/*** Accessors for all input events. ***/

/** Get the input event type. */
int32_t AInputEvent_getType(const AInputEvent* event);

/** Get the id for the device that an input event came from.
 *
 * Input events can be generated by multiple different input devices.
 * Use the input device id to obtain information about the input
 * device that was responsible for generating a particular event.
 *
 * An input device id of 0 indicates that the event didn't come from a physical device;
 * other numbers are arbitrary and you shouldn't depend on the values.
 * Use the provided input device query API to obtain information about input devices.
 */
int32_t AInputEvent_getDeviceId(const AInputEvent* event);

/** Get the input event source. */
int32_t AInputEvent_getSource(const AInputEvent* event);

/*** Accessors for key events only. ***/

/** Get the key event action. */
int32_t AKeyEvent_getAction(const AInputEvent* key_event);

/** Get the key event flags. */
int32_t AKeyEvent_getFlags(const AInputEvent* key_event);

/**
 * Get the key code of the key event.
 * This is the physical key that was pressed, not the Unicode character.
 */
int32_t AKeyEvent_getKeyCode(const AInputEvent* key_event);

/**
 * Get the hardware key id of this key event.
 * These values are not reliable and vary from device to device.
 */
int32_t AKeyEvent_getScanCode(const AInputEvent* key_event);

/** Get the meta key state. */
int32_t AKeyEvent_getMetaState(const AInputEvent* key_event);

/**
 * Get the repeat count of the event.
 * For both key up an key down events, this is the number of times the key has
 * repeated with the first down starting at 0 and counting up from there.  For
 * multiple key events, this is the number of down/up pairs that have occurred.
 */
int32_t AKeyEvent_getRepeatCount(const AInputEvent* key_event);

/**
 * Get the time of the most recent key down event, in the
 * java.lang.System.nanoTime() time base.  If this is a down event,
 * this will be the same as eventTime.
 * Note that when chording keys, this value is the down time of the most recently
 * pressed key, which may not be the same physical key of this event.
 */
int64_t AKeyEvent_getDownTime(const AInputEvent* key_event);

/**
 * Get the time this event occurred, in the
 * java.lang.System.nanoTime() time base.
 */
int64_t AKeyEvent_getEventTime(const AInputEvent* key_event);

/*** Accessors for motion events only. ***/

/** Get the combined motion event action code and pointer index. */
int32_t AMotionEvent_getAction(const AInputEvent* motion_event);

/** Get the motion event flags. */
int32_t AMotionEvent_getFlags(const AInputEvent* motion_event);

/**
 * Get the state of any meta / modifier keys that were in effect when the
 * event was generated.
 */
int32_t AMotionEvent_getMetaState(const AInputEvent* motion_event);

/** Get the button state of all buttons that are pressed. */
int32_t AMotionEvent_getButtonState(const AInputEvent* motion_event);

/**
 * Get a bitfield indicating which edges, if any, were touched by this motion event.
 * For touch events, clients can use this to determine if the user's finger was
 * touching the edge of the display.
 */
int32_t AMotionEvent_getEdgeFlags(const AInputEvent* motion_event);

/**
 * Get the time when the user originally pressed down to start a stream of
 * position events, in the java.lang.System.nanoTime() time base.
 */
int64_t AMotionEvent_getDownTime(const AInputEvent* motion_event);

/**
 * Get the time when this specific event was generated,
 * in the java.lang.System.nanoTime() time base.
 */
int64_t AMotionEvent_getEventTime(const AInputEvent* motion_event);

/**
 * Get the X coordinate offset.
 * For touch events on the screen, this is the delta that was added to the raw
 * screen coordinates to adjust for the absolute position of the containing windows
 * and views.
 */
float AMotionEvent_getXOffset(const AInputEvent* motion_event);

/**
 * Get the Y coordinate offset.
 * For touch events on the screen, this is the delta that was added to the raw
 * screen coordinates to adjust for the absolute position of the containing windows
 * and views.
 */
float AMotionEvent_getYOffset(const AInputEvent* motion_event);

/**
 * Get the precision of the X coordinates being reported.
 * You can multiply this number with an X coordinate sample to find the
 * actual hardware value of the X coordinate.
 */
float AMotionEvent_getXPrecision(const AInputEvent* motion_event);

/**
 * Get the precision of the Y coordinates being reported.
 * You can multiply this number with a Y coordinate sample to find the
 * actual hardware value of the Y coordinate.
 */
float AMotionEvent_getYPrecision(const AInputEvent* motion_event);

/**
 * Get the number of pointers of data contained in this event.
 * Always >= 1.
 */
size_t AMotionEvent_getPointerCount(const AInputEvent* motion_event);

/**
 * Get the pointer identifier associated with a particular pointer
 * data index in this event.  The identifier tells you the actual pointer
 * number associated with the data, accounting for individual pointers
 * going up and down since the start of the current gesture.
 */
int32_t AMotionEvent_getPointerId(const AInputEvent* motion_event, size_t pointer_index);

/**
 * Get the tool type of a pointer for the given pointer index.
 * The tool type indicates the type of tool used to make contact such as a
 * finger or stylus, if known.
 */
int32_t AMotionEvent_getToolType(const AInputEvent* motion_event, size_t pointer_index);

/**
 * Get the original raw X coordinate of this event.
 * For touch events on the screen, this is the original location of the event
 * on the screen, before it had been adjusted for the containing window
 * and views.
 */
float AMotionEvent_getRawX(const AInputEvent* motion_event, size_t pointer_index);

/**
 * Get the original raw X coordinate of this event.
 * For touch events on the screen, this is the original location of the event
 * on the screen, before it had been adjusted for the containing window
 * and views.
 */
float AMotionEvent_getRawY(const AInputEvent* motion_event, size_t pointer_index);

/**
 * Get the current X coordinate of this event for the given pointer index.
 * Whole numbers are pixels; the value may have a fraction for input devices
 * that are sub-pixel precise.
 */
float AMotionEvent_getX(const AInputEvent* motion_event, size_t pointer_index);

/**
 * Get the current Y coordinate of this event for the given pointer index.
 * Whole numbers are pixels; the value may have a fraction for input devices
 * that are sub-pixel precise.
 */
float AMotionEvent_getY(const AInputEvent* motion_event, size_t pointer_index);

/**
 * Get the current pressure of this event for the given pointer index.
 * The pressure generally ranges from 0 (no pressure at all) to 1 (normal pressure),
 * although values higher than 1 may be generated depending on the calibration of
 * the input device.
 */
float AMotionEvent_getPressure(const AInputEvent* motion_event, size_t pointer_index);

/**
 * Get the current scaled value of the approximate size for the given pointer index.
 * This represents some approximation of the area of the screen being
 * pressed; the actual value in pixels corresponding to the
 * touch is normalized with the device specific range of values
 * and scaled to a value between 0 and 1.  The value of size can be used to
 * determine fat touch events.
 */
float AMotionEvent_getSize(const AInputEvent* motion_event, size_t pointer_index);

/**
 * Get the current length of the major axis of an ellipse that describes the touch area
 * at the point of contact for the given pointer index.
 */
float AMotionEvent_getTouchMajor(const AInputEvent* motion_event, size_t pointer_index);

/**
 * Get the current length of the minor axis of an ellipse that describes the touch area
 * at the point of contact for the given pointer index.
 */
float AMotionEvent_getTouchMinor(const AInputEvent* motion_event, size_t pointer_index);

/**
 * Get the current length of the major axis of an ellipse that describes the size
 * of the approaching tool for the given pointer index.
 * The tool area represents the estimated size of the finger or pen that is
 * touching the device independent of its actual touch area at the point of contact.
 */
float AMotionEvent_getToolMajor(const AInputEvent* motion_event, size_t pointer_index);

/**
 * Get the current length of the minor axis of an ellipse that describes the size
 * of the approaching tool for the given pointer index.
 * The tool area represents the estimated size of the finger or pen that is
 * touching the device independent of its actual touch area at the point of contact.
 */
float AMotionEvent_getToolMinor(const AInputEvent* motion_event, size_t pointer_index);

/**
 * Get the current orientation of the touch area and tool area in radians clockwise from
 * vertical for the given pointer index.
 * An angle of 0 degrees indicates that the major axis of contact is oriented
 * upwards, is perfectly circular or is of unknown orientation.  A positive angle
 * indicates that the major axis of contact is oriented to the right.  A negative angle
 * indicates that the major axis of contact is oriented to the left.
 * The full range is from -PI/2 radians (finger pointing fully left) to PI/2 radians
 * (finger pointing fully right).
 */
float AMotionEvent_getOrientation(const AInputEvent* motion_event, size_t pointer_index);

/** Get the value of the request axis for the given pointer index. */
float AMotionEvent_getAxisValue(const AInputEvent* motion_event,
        int32_t axis, size_t pointer_index);

/**
 * Get the number of historical points in this event.  These are movements that
 * have occurred between this event and the previous event.  This only applies
 * to AMOTION_EVENT_ACTION_MOVE events -- all other actions will have a size of 0.
 * Historical samples are indexed from oldest to newest.
 */
size_t AMotionEvent_getHistorySize(const AInputEvent* motion_event);

/**
 * Get the time that a historical movement occurred between this event and
 * the previous event, in the java.lang.System.nanoTime() time base.
 */
int64_t AMotionEvent_getHistoricalEventTime(const AInputEvent* motion_event,
        size_t history_index);

/**
 * Get the historical raw X coordinate of this event for the given pointer index that
 * occurred between this event and the previous motion event.
 * For touch events on the screen, this is the original location of the event
 * on the screen, before it had been adjusted for the containing window
 * and views.
 * Whole numbers are pixels; the value may have a fraction for input devices
 * that are sub-pixel precise.
 */
float AMotionEvent_getHistoricalRawX(const AInputEvent* motion_event, size_t pointer_index,
        size_t history_index);

/**
 * Get the historical raw Y coordinate of this event for the given pointer index that
 * occurred between this event and the previous motion event.
 * For touch events on the screen, this is the original location of the event
 * on the screen, before it had been adjusted for the containing window
 * and views.
 * Whole numbers are pixels; the value may have a fraction for input devices
 * that are sub-pixel precise.
 */
float AMotionEvent_getHistoricalRawY(const AInputEvent* motion_event, size_t pointer_index,
        size_t history_index);

/**
 * Get the historical X coordinate of this event for the given pointer index that
 * occurred between this event and the previous motion event.
 * Whole numbers are pixels; the value may have a fraction for input devices
 * that are sub-pixel precise.
 */
float AMotionEvent_getHistoricalX(const AInputEvent* motion_event, size_t pointer_index,
        size_t history_index);

/**
 * Get the historical Y coordinate of this event for the given pointer index that
 * occurred between this event and the previous motion event.
 * Whole numbers are pixels; the value may have a fraction for input devices
 * that are sub-pixel precise.
 */
float AMotionEvent_getHistoricalY(const AInputEvent* motion_event, size_t pointer_index,
        size_t history_index);

/**
 * Get the historical pressure of this event for the given pointer index that
 * occurred between this event and the previous motion event.
 * The pressure generally ranges from 0 (no pressure at all) to 1 (normal pressure),
 * although values higher than 1 may be generated depending on the calibration of
 * the input device.
 */
float AMotionEvent_getHistoricalPressure(const AInputEvent* motion_event, size_t pointer_index,
        size_t history_index);

/**
 * Get the current scaled value of the approximate size for the given pointer index that
 * occurred between this event and the previous motion event.
 * This represents some approximation of the area of the screen being
 * pressed; the actual value in pixels corresponding to the
 * touch is normalized with the device specific range of values
 * and scaled to a value between 0 and 1.  The value of size can be used to
 * determine fat touch events.
 */
float AMotionEvent_getHistoricalSize(const AInputEvent* motion_event, size_t pointer_index,
        size_t history_index);

/**
 * Get the historical length of the major axis of an ellipse that describes the touch area
 * at the point of contact for the given pointer index that
 * occurred between this event and the previous motion event.
 */
float AMotionEvent_getHistoricalTouchMajor(const AInputEvent* motion_event, size_t pointer_index,
        size_t history_index);

/**
 * Get the historical length of the minor axis of an ellipse that describes the touch area
 * at the point of contact for the given pointer index that
 * occurred between this event and the previous motion event.
 */
float AMotionEvent_getHistoricalTouchMinor(const AInputEvent* motion_event, size_t pointer_index,
        size_t history_index);

/**
 * Get the historical length of the major axis of an ellipse that describes the size
 * of the approaching tool for the given pointer index that
 * occurred between this event and the previous motion event.
 * The tool area represents the estimated size of the finger or pen that is
 * touching the device independent of its actual touch area at the point of contact.
 */
float AMotionEvent_getHistoricalToolMajor(const AInputEvent* motion_event, size_t pointer_index,
        size_t history_index);

/**
 * Get the historical length of the minor axis of an ellipse that describes the size
 * of the approaching tool for the given pointer index that
 * occurred between this event and the previous motion event.
 * The tool area represents the estimated size of the finger or pen that is
 * touching the device independent of its actual touch area at the point of contact.
 */
float AMotionEvent_getHistoricalToolMinor(const AInputEvent* motion_event, size_t pointer_index,
        size_t history_index);

/**
 * Get the historical orientation of the touch area and tool area in radians clockwise from
 * vertical for the given pointer index that
 * occurred between this event and the previous motion event.
 * An angle of 0 degrees indicates that the major axis of contact is oriented
 * upwards, is perfectly circular or is of unknown orientation.  A positive angle
 * indicates that the major axis of contact is oriented to the right.  A negative angle
 * indicates that the major axis of contact is oriented to the left.
 * The full range is from -PI/2 radians (finger pointing fully left) to PI/2 radians
 * (finger pointing fully right).
 */
float AMotionEvent_getHistoricalOrientation(const AInputEvent* motion_event, size_t pointer_index,
        size_t history_index);

/**
 * Get the historical value of the request axis for the given pointer index
 * that occurred between this event and the previous motion event.
 */
float AMotionEvent_getHistoricalAxisValue(const AInputEvent* motion_event,
        int32_t axis, size_t pointer_index, size_t history_index);


struct AInputQueue;
/**
 * Input queue
 *
 * An input queue is the facility through which you retrieve input
 * events.
 */
typedef struct AInputQueue AInputQueue;

/**
 * Add this input queue to a looper for processing.  See
 * ALooper_addFd() for information on the ident, callback, and data params.
 */
void AInputQueue_attachLooper(AInputQueue* queue, ALooper* looper,
        int ident, ALooper_callbackFunc callback, void* data);

/**
 * Remove the input queue from the looper it is currently attached to.
 */
void AInputQueue_detachLooper(AInputQueue* queue);

/**
 * Returns true if there are one or more events available in the
 * input queue.  Returns 1 if the queue has events; 0 if
 * it does not have events; and a negative value if there is an error.
 */
int32_t AInputQueue_hasEvents(AInputQueue* queue);

/**
 * Returns the next available event from the queue.  Returns a negative
 * value if no events are available or an error has occurred.
 */
int32_t AInputQueue_getEvent(AInputQueue* queue, AInputEvent** outEvent);

/**
 * Sends the key for standard pre-dispatching -- that is, possibly deliver
 * it to the current IME to be consumed before the app.  Returns 0 if it
 * was not pre-dispatched, meaning you can process it right now.  If non-zero
 * is returned, you must abandon the current event processing and allow the
 * event to appear again in the event queue (if it does not get consumed during
 * pre-dispatching).
 */
int32_t AInputQueue_preDispatchEvent(AInputQueue* queue, AInputEvent* event);

/**
 * Report that dispatching has finished with the given event.
 * This must be called after receiving an event with AInputQueue_get_event().
 */
void AInputQueue_finishEvent(AInputQueue* queue, AInputEvent* event, int handled);

#ifdef __cplusplus
}
#endif

#endif // _ANDROID_INPUT_H

/** @} */<|MERGE_RESOLUTION|>--- conflicted
+++ resolved
@@ -644,14 +644,6 @@
      */
     AMOTION_EVENT_AXIS_TILT = 25,
     /**
-<<<<<<< HEAD
-     * Axis constant:  Generic scroll axis of a motion event.
-     *
-     * - This is used for scroll axis motion events that can't be classified as strictly
-     *   vertical or horizontal. The movement of a rotating scroller is an example of this.
-     */
-    AMOTION_EVENT_AXIS_SCROLL = 26,
-    /**
      * Axis constant: The movement of x position of a motion event.
      *
      * - For a mouse, reports a difference of x position between the previous position.
@@ -667,8 +659,6 @@
      */
     AMOTION_EVENT_AXIS_RELATIVE_Y = 28,
     /**
-=======
->>>>>>> 14af23d1
      * Axis constant: Generic 1 axis of a motion event.
      * The interpretation of a generic axis is device-specific.
      */
