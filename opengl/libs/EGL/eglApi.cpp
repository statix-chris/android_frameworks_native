--- conflicted
+++ resolved
@@ -1306,16 +1306,6 @@
 {
     clearError();
 
-<<<<<<< HEAD
-    // If there is context bound to the thread, release it
-    egl_display_t::loseCurrent(get_context(getContext()));
-=======
-#if EGL_TRACE
-    if (getEGLDebugLevel() > 0)
-        GLTrace_eglReleaseThread();
-#endif
->>>>>>> 75b79d3f
-
     egl_connection_t* const cnx = &gEGLImpl;
     if (cnx->dso && cnx->egl.eglReleaseThread) {
         cnx->egl.eglReleaseThread();
