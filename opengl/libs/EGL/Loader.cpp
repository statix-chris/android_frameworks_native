/* 
 ** Copyright 2007, The Android Open Source Project
 **
 ** Licensed under the Apache License, Version 2.0 (the "License"); 
 ** you may not use this file except in compliance with the License. 
 ** You may obtain a copy of the License at 
 **
 **     http://www.apache.org/licenses/LICENSE-2.0 
 **
 ** Unless required by applicable law or agreed to in writing, software 
 ** distributed under the License is distributed on an "AS IS" BASIS, 
 ** WITHOUT WARRANTIES OR CONDITIONS OF ANY KIND, either express or implied. 
 ** See the License for the specific language governing permissions and 
 ** limitations under the License.
 */

#include <ctype.h>
#include <stdlib.h>
#include <stdio.h>
#include <string.h>
#include <errno.h>
#include <dlfcn.h>
#include <limits.h>
#include <dirent.h>

#include <cutils/log.h>
#include <cutils/properties.h>

#include <EGL/egl.h>

#include "../glestrace.h"

#include "egldefs.h"
#include "Loader.h"

// ----------------------------------------------------------------------------
namespace android {
// ----------------------------------------------------------------------------


/*
 * EGL userspace drivers must be provided either:
 * - as a single library:
 *      /vendor/lib/egl/libGLES.so
 *
 * - as separate libraries:
 *      /vendor/lib/egl/libEGL.so
 *      /vendor/lib/egl/libGLESv1_CM.so
 *      /vendor/lib/egl/libGLESv2.so
 *
 * The software renderer for the emulator must be provided as a single
 * library at:
 *
 *      /system/lib/egl/libGLES_android.so
 *
 *
 * For backward compatibility and to facilitate the transition to
 * this new naming scheme, the loader will additionally look for:
 * 
 *      /{vendor|system}/lib/egl/lib{GLES | [EGL|GLESv1_CM|GLESv2]}_*.so
 * 
 */

ANDROID_SINGLETON_STATIC_INSTANCE( Loader )

/* This function is called to check whether we run inside the emulator,
 * and if this is the case whether GLES GPU emulation is supported.
 *
 * Returned values are:
 *  -1   -> not running inside the emulator
 *   0   -> running inside the emulator, but GPU emulation not supported
 *   1   -> running inside the emulator, GPU emulation is supported
 *          through the "emulation" config.
 */
static int
checkGlesEmulationStatus(void)
{
    /* We're going to check for the following kernel parameters:
     *
     *    qemu=1                      -> tells us that we run inside the emulator
     *    android.qemu.gles=<number>  -> tells us the GLES GPU emulation status
     *
     * Note that we will return <number> if we find it. This let us support
     * more additionnal emulation modes in the future.
     */
    char  prop[PROPERTY_VALUE_MAX];
    int   result = -1;

    /* First, check for qemu=1 */
    property_get("ro.kernel.qemu",prop,"0");
    if (atoi(prop) != 1)
        return -1;

    /* We are in the emulator, get GPU status value */
    property_get("ro.kernel.qemu.gles",prop,"0");
    return atoi(prop);
}

// ----------------------------------------------------------------------------

static char const * getProcessCmdline() {
    long pid = getpid();
    char procPath[128];
    snprintf(procPath, 128, "/proc/%ld/cmdline", pid);
    FILE * file = fopen(procPath, "r");
    if (file) {
        static char cmdline[256];
        char *str = fgets(cmdline, sizeof(cmdline) - 1, file);
        fclose(file);
        if (str) {
            return cmdline;
        }
    }
    return NULL;
}

// ----------------------------------------------------------------------------

Loader::driver_t::driver_t(void* gles) 
{
    dso[0] = gles;
    for (size_t i=1 ; i<NELEM(dso) ; i++)
        dso[i] = 0;
}

Loader::driver_t::~driver_t() 
{
    for (size_t i=0 ; i<NELEM(dso) ; i++) {
        if (dso[i]) {
            dlclose(dso[i]);
            dso[i] = 0;
        }
    }
}

status_t Loader::driver_t::set(void* hnd, int32_t api)
{
    switch (api) {
        case EGL:
            dso[0] = hnd;
            break;
        case GLESv1_CM:
            dso[1] = hnd;
            break;
        case GLESv2:
            dso[2] = hnd;
            break;
        default:
            return BAD_INDEX;
    }
    return NO_ERROR;
}

// ----------------------------------------------------------------------------

Loader::Loader()
    : getProcAddress(NULL) {
}

Loader::~Loader() {
    GLTrace_stop();
}

static void* load_wrapper(const char* path) {
    void* so = dlopen(path, RTLD_NOW | RTLD_LOCAL);
    ALOGE_IF(!so, "dlopen(\"%s\") failed: %s", path, dlerror());
    return so;
}

void* Loader::open(egl_connection_t* cnx)
{
    void* dso;
    driver_t* hnd = 0;
    
    dso = load_driver("GLES", cnx, EGL | GLESv1_CM | GLESv2);
    if (dso) {
        hnd = new driver_t(dso);
    } else {
        // Always load EGL first
        dso = load_driver("EGL", cnx, EGL);
        if (dso) {
            hnd = new driver_t(dso);
            hnd->set( load_driver("GLESv1_CM", cnx, GLESv1_CM), GLESv1_CM );
            hnd->set( load_driver("GLESv2",    cnx, GLESv2),    GLESv2 );
        }
    }

<<<<<<< HEAD
    LOG_ALWAYS_FATAL_IF(!hnd, "couldn't find an OpenGL ES implementation");
    
=======
    LOG_FATAL_IF(!index && !hnd,
            "couldn't find the default OpenGL ES implementation "
            "for default display");

    cnx->libGles2 = load_wrapper("system/lib/libGLESv2.so");
    cnx->libGles1 = load_wrapper("system/lib/libGLESv1_CM.so");
    LOG_ALWAYS_FATAL_IF(!cnx->libGles2 || !cnx->libGles1,
            "couldn't load system OpenGL ES wrapper libraries");

>>>>>>> 5477d0e4
    return (void*)hnd;
}

status_t Loader::close(void* driver)
{
    driver_t* hnd = (driver_t*)driver;
    delete hnd;
    return NO_ERROR;
}

void Loader::init_api(void* dso, 
        char const * const * api, 
        __eglMustCastToProperFunctionPointerType* curr, 
        getProcAddressType getProcAddress) 
{
    const ssize_t SIZE = 256;
    char scrap[SIZE];
    while (*api) {
        char const * name = *api;
        __eglMustCastToProperFunctionPointerType f = 
            (__eglMustCastToProperFunctionPointerType)dlsym(dso, name);
        if (f == NULL) {
            // couldn't find the entry-point, use eglGetProcAddress()
            f = getProcAddress(name);
        }
        if (f == NULL) {
            // Try without the OES postfix
            ssize_t index = ssize_t(strlen(name)) - 3;
            if ((index>0 && (index<SIZE-1)) && (!strcmp(name+index, "OES"))) {
                strncpy(scrap, name, index);
                scrap[index] = 0;
                f = (__eglMustCastToProperFunctionPointerType)dlsym(dso, scrap);
                //ALOGD_IF(f, "found <%s> instead", scrap);
            }
        }
        if (f == NULL) {
            // Try with the OES postfix
            ssize_t index = ssize_t(strlen(name)) - 3;
            if (index>0 && strcmp(name+index, "OES")) {
                snprintf(scrap, SIZE, "%sOES", name);
                f = (__eglMustCastToProperFunctionPointerType)dlsym(dso, scrap);
                //ALOGD_IF(f, "found <%s> instead", scrap);
            }
        }
        if (f == NULL) {
            //ALOGD("%s", name);
            f = (__eglMustCastToProperFunctionPointerType)gl_unimplemented;

            /*
             * GL_EXT_debug_label is special, we always report it as
             * supported, it's handled by GLES_trace. If GLES_trace is not
             * enabled, then these are no-ops.
             */
            if (!strcmp(name, "glInsertEventMarkerEXT")) {
                f = (__eglMustCastToProperFunctionPointerType)gl_noop;
            } else if (!strcmp(name, "glPushGroupMarkerEXT")) {
                f = (__eglMustCastToProperFunctionPointerType)gl_noop;
            } else if (!strcmp(name, "glPopGroupMarkerEXT")) {
                f = (__eglMustCastToProperFunctionPointerType)gl_noop;
            }
        }
        *curr++ = f;
        api++;
    }
}

void *Loader::load_driver(const char* kind,
        egl_connection_t* cnx, uint32_t mask)
{
    class MatchFile {
    public:
        static String8 find(const char* kind) {
            String8 result;
            String8 pattern;
            pattern.appendFormat("lib%s", kind);
            const char* const searchPaths[] = {
                    "/vendor/lib/egl",
                    "/system/lib/egl"
            };

            // first, we search for the exact name of the GLES userspace
            // driver in both locations.
            // i.e.:
            //      libGLES.so, or:
            //      libEGL.so, libGLESv1_CM.so, libGLESv2.so

            for (size_t i=0 ; i<NELEM(searchPaths) ; i++) {
                if (find(result, pattern, searchPaths[i], true)) {
                    return result;
                }
            }

            // for compatibility with the old "egl.cfg" naming convention
            // we look for files that match:
            //      libGLES_*.so, or:
            //      libEGL_*.so, libGLESv1_CM_*.so, libGLESv2_*.so

            pattern.append("_");
            for (size_t i=0 ; i<NELEM(searchPaths) ; i++) {
                if (find(result, pattern, searchPaths[i], false)) {
                    return result;
                }
            }

            // we didn't find the driver. gah.
            result.clear();
            return result;
        }

    private:
        static bool find(String8& result,
                const String8& pattern, const char* const search, bool exact) {

            // in the emulator case, we just return the hardcoded name
            // of the software renderer.
            if (checkGlesEmulationStatus() == 0) {
                ALOGD("Emulator without GPU support detected. "
                      "Fallback to software renderer.");
                result.setTo("/system/lib/egl/libGLES_android.so");
                return true;
            }

            if (exact) {
                String8 absolutePath;
                absolutePath.appendFormat("%s/%s.so", search, pattern.string());
                if (!access(absolutePath.string(), R_OK)) {
                    result = absolutePath;
                    return true;
                }
                return false;
            }

            DIR* d = opendir(search);
            if (d != NULL) {
                struct dirent cur;
                struct dirent* e;
                while (readdir_r(d, &cur, &e) == 0 && e) {
                    if (e->d_type == DT_DIR) {
                        continue;
                    }
                    if (!strcmp(e->d_name, "libGLES_android.so")) {
                        // always skip the software renderer
                        continue;
                    }
                    if (strstr(e->d_name, pattern.string()) == e->d_name) {
                        if (!strcmp(e->d_name + strlen(e->d_name) - 3, ".so")) {
                            result.clear();
                            result.appendFormat("%s/%s", search, e->d_name);
                            closedir(d);
                            return true;
                        }
                    }
                }
                closedir(d);
            }
            return false;
        }
    };


    String8 absolutePath = MatchFile::find(kind);
    if (absolutePath.isEmpty()) {
        // this happens often, we don't want to log an error
        return 0;
    }
    const char* const driver_absolute_path = absolutePath.string();

    void* dso = dlopen(driver_absolute_path, RTLD_NOW | RTLD_LOCAL);
    if (dso == 0) {
        const char* err = dlerror();
        ALOGE("load_driver(%s): %s", driver_absolute_path, err?err:"unknown");
        return 0;
    }

    ALOGD("loaded %s", driver_absolute_path);

    if (mask & EGL) {
        getProcAddress = (getProcAddressType)dlsym(dso, "eglGetProcAddress");

        ALOGE_IF(!getProcAddress, 
                "can't find eglGetProcAddress() in %s", driver_absolute_path);

#ifdef SYSTEMUI_PBSIZE_HACK
#warning "SYSTEMUI_PBSIZE_HACK enabled"
        /*
         * TODO: replace SYSTEMUI_PBSIZE_HACK by something less hackish
         *
         * Here we adjust the PB size from its default value to 512KB which
         * is the minimum acceptable for the systemui process.
         * We do this on low-end devices only because it allows us to enable
         * h/w acceleration in the systemui process while keeping the
         * memory usage down.
         *
         * Obviously, this is the wrong place and wrong way to make this
         * adjustment, but at the time of this writing this was the safest
         * solution.
         */
        const char *cmdline = getProcessCmdline();
        if (strstr(cmdline, "systemui")) {
            void *imgegl = dlopen("/vendor/lib/libIMGegl.so", RTLD_LAZY);
            if (imgegl) {
                unsigned int *PVRDefaultPBS =
                        (unsigned int *)dlsym(imgegl, "PVRDefaultPBS");
                if (PVRDefaultPBS) {
                    ALOGD("setting default PBS to 512KB, was %d KB", *PVRDefaultPBS / 1024);
                    *PVRDefaultPBS = 512*1024;
                }
            }
        }
#endif

        egl_t* egl = &cnx->egl;
        __eglMustCastToProperFunctionPointerType* curr =
            (__eglMustCastToProperFunctionPointerType*)egl;
        char const * const * api = egl_names;
        while (*api) {
            char const * name = *api;
            __eglMustCastToProperFunctionPointerType f = 
                (__eglMustCastToProperFunctionPointerType)dlsym(dso, name);
            if (f == NULL) {
                // couldn't find the entry-point, use eglGetProcAddress()
                f = getProcAddress(name);
                if (f == NULL) {
                    f = (__eglMustCastToProperFunctionPointerType)0;
                }
            }
            *curr++ = f;
            api++;
        }
    }
    
    if (mask & GLESv1_CM) {
        init_api(dso, gl_names,
            (__eglMustCastToProperFunctionPointerType*)
                &cnx->hooks[egl_connection_t::GLESv1_INDEX]->gl,
            getProcAddress);
    }

    if (mask & GLESv2) {
      init_api(dso, gl_names,
            (__eglMustCastToProperFunctionPointerType*)
                &cnx->hooks[egl_connection_t::GLESv2_INDEX]->gl,
            getProcAddress);
    }
    
    return dso;
}

// ----------------------------------------------------------------------------
}; // namespace android
// ----------------------------------------------------------------------------<|MERGE_RESOLUTION|>--- conflicted
+++ resolved
@@ -1,16 +1,16 @@
-/* 
+/*
  ** Copyright 2007, The Android Open Source Project
  **
- ** Licensed under the Apache License, Version 2.0 (the "License"); 
- ** you may not use this file except in compliance with the License. 
- ** You may obtain a copy of the License at 
+ ** Licensed under the Apache License, Version 2.0 (the "License");
+ ** you may not use this file except in compliance with the License.
+ ** You may obtain a copy of the License at
  **
- **     http://www.apache.org/licenses/LICENSE-2.0 
+ **     http://www.apache.org/licenses/LICENSE-2.0
  **
- ** Unless required by applicable law or agreed to in writing, software 
- ** distributed under the License is distributed on an "AS IS" BASIS, 
- ** WITHOUT WARRANTIES OR CONDITIONS OF ANY KIND, either express or implied. 
- ** See the License for the specific language governing permissions and 
+ ** Unless required by applicable law or agreed to in writing, software
+ ** distributed under the License is distributed on an "AS IS" BASIS,
+ ** WITHOUT WARRANTIES OR CONDITIONS OF ANY KIND, either express or implied.
+ ** See the License for the specific language governing permissions and
  ** limitations under the License.
  */
 
@@ -56,9 +56,9 @@
  *
  * For backward compatibility and to facilitate the transition to
  * this new naming scheme, the loader will additionally look for:
- * 
+ *
  *      /{vendor|system}/lib/egl/lib{GLES | [EGL|GLESv1_CM|GLESv2]}_*.so
- * 
+ *
  */
 
 ANDROID_SINGLETON_STATIC_INSTANCE( Loader )
@@ -116,14 +116,14 @@
 
 // ----------------------------------------------------------------------------
 
-Loader::driver_t::driver_t(void* gles) 
+Loader::driver_t::driver_t(void* gles)
 {
     dso[0] = gles;
     for (size_t i=1 ; i<NELEM(dso) ; i++)
         dso[i] = 0;
 }
 
-Loader::driver_t::~driver_t() 
+Loader::driver_t::~driver_t()
 {
     for (size_t i=0 ; i<NELEM(dso) ; i++) {
         if (dso[i]) {
@@ -171,7 +171,7 @@
 {
     void* dso;
     driver_t* hnd = 0;
-    
+
     dso = load_driver("GLES", cnx, EGL | GLESv1_CM | GLESv2);
     if (dso) {
         hnd = new driver_t(dso);
@@ -185,20 +185,13 @@
         }
     }
 
-<<<<<<< HEAD
     LOG_ALWAYS_FATAL_IF(!hnd, "couldn't find an OpenGL ES implementation");
-    
-=======
-    LOG_FATAL_IF(!index && !hnd,
-            "couldn't find the default OpenGL ES implementation "
-            "for default display");
-
-    cnx->libGles2 = load_wrapper("system/lib/libGLESv2.so");
-    cnx->libGles1 = load_wrapper("system/lib/libGLESv1_CM.so");
+
+    cnx->libGles2 = load_wrapper("/system/lib/libGLESv2.so");
+    cnx->libGles1 = load_wrapper("/system/lib/libGLESv1_CM.so");
     LOG_ALWAYS_FATAL_IF(!cnx->libGles2 || !cnx->libGles1,
             "couldn't load system OpenGL ES wrapper libraries");
 
->>>>>>> 5477d0e4
     return (void*)hnd;
 }
 
@@ -209,16 +202,16 @@
     return NO_ERROR;
 }
 
-void Loader::init_api(void* dso, 
-        char const * const * api, 
-        __eglMustCastToProperFunctionPointerType* curr, 
-        getProcAddressType getProcAddress) 
+void Loader::init_api(void* dso,
+        char const * const * api,
+        __eglMustCastToProperFunctionPointerType* curr,
+        getProcAddressType getProcAddress)
 {
     const ssize_t SIZE = 256;
     char scrap[SIZE];
     while (*api) {
         char const * name = *api;
-        __eglMustCastToProperFunctionPointerType f = 
+        __eglMustCastToProperFunctionPointerType f =
             (__eglMustCastToProperFunctionPointerType)dlsym(dso, name);
         if (f == NULL) {
             // couldn't find the entry-point, use eglGetProcAddress()
@@ -378,7 +371,7 @@
     if (mask & EGL) {
         getProcAddress = (getProcAddressType)dlsym(dso, "eglGetProcAddress");
 
-        ALOGE_IF(!getProcAddress, 
+        ALOGE_IF(!getProcAddress,
                 "can't find eglGetProcAddress() in %s", driver_absolute_path);
 
 #ifdef SYSTEMUI_PBSIZE_HACK
@@ -416,7 +409,7 @@
         char const * const * api = egl_names;
         while (*api) {
             char const * name = *api;
-            __eglMustCastToProperFunctionPointerType f = 
+            __eglMustCastToProperFunctionPointerType f =
                 (__eglMustCastToProperFunctionPointerType)dlsym(dso, name);
             if (f == NULL) {
                 // couldn't find the entry-point, use eglGetProcAddress()
@@ -429,7 +422,7 @@
             api++;
         }
     }
-    
+
     if (mask & GLESv1_CM) {
         init_api(dso, gl_names,
             (__eglMustCastToProperFunctionPointerType*)
@@ -443,7 +436,7 @@
                 &cnx->hooks[egl_connection_t::GLESv2_INDEX]->gl,
             getProcAddress);
     }
-    
+
     return dso;
 }
 
