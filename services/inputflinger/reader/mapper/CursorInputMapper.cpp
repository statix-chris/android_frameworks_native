--- conflicted
+++ resolved
@@ -164,17 +164,6 @@
     return out;
 }
 
-<<<<<<< HEAD
-void CursorInputMapper::configureParameters() {
-    mParameters.mode = Parameters::Mode::POINTER;
-    String8 cursorModeString;
-    if (getDeviceContext().getConfiguration().tryGetProperty(String8("cursor.mode"),
-                                                             cursorModeString)) {
-        if (cursorModeString == "navigation") {
-            mParameters.mode = Parameters::Mode::NAVIGATION;
-        } else if (cursorModeString != "pointer" && cursorModeString != "default") {
-            ALOGW("Invalid value for cursor.mode: '%s'", cursorModeString.c_str());
-=======
 CursorInputMapper::Parameters CursorInputMapper::computeParameters(
         const InputDeviceContext& deviceContext) {
     Parameters parameters;
@@ -186,7 +175,6 @@
             parameters.mode = Parameters::Mode::NAVIGATION;
         } else if (*cursorModeString != "pointer" && *cursorModeString != "default") {
             ALOGW("Invalid value for cursor.mode: '%s'", cursorModeString->c_str());
->>>>>>> b7bc7af7
         }
     }
 
