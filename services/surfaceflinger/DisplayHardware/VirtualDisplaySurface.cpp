/*
 * Copyright 2013 The Android Open Source Project
 *
 * Licensed under the Apache License, Version 2.0 (the "License");
 * you may not use this file except in compliance with the License.
 * You may obtain a copy of the License at
 *
 *      http://www.apache.org/licenses/LICENSE-2.0
 *
 * Unless required by applicable law or agreed to in writing, software
 * distributed under the License is distributed on an "AS IS" BASIS,
 * WITHOUT WARRANTIES OR CONDITIONS OF ANY KIND, either express or implied.
 * See the License for the specific language governing permissions and
 * limitations under the License.
 */

// #define LOG_NDEBUG 0
#include "VirtualDisplaySurface.h"
#include "HWComposer.h"

// ---------------------------------------------------------------------------
namespace android {
// ---------------------------------------------------------------------------

<<<<<<< HEAD
=======
#if defined(FORCE_HWC_COPY_FOR_VIRTUAL_DISPLAYS)
static const bool sForceHwcCopy = true;
#else
static const bool sForceHwcCopy = false;
#endif

>>>>>>> 1ee45c2d
#define VDS_LOGE(msg, ...) ALOGE("[%s] "msg, \
        mDisplayName.string(), ##__VA_ARGS__)
#define VDS_LOGW_IF(cond, msg, ...) ALOGW_IF(cond, "[%s] "msg, \
        mDisplayName.string(), ##__VA_ARGS__)
#define VDS_LOGV(msg, ...) ALOGV("[%s] "msg, \
        mDisplayName.string(), ##__VA_ARGS__)

static const char* dbgCompositionTypeStr(DisplaySurface::CompositionType type) {
    switch (type) {
        case DisplaySurface::COMPOSITION_UNKNOWN: return "UNKNOWN";
        case DisplaySurface::COMPOSITION_GLES:    return "GLES";
        case DisplaySurface::COMPOSITION_HWC:     return "HWC";
        case DisplaySurface::COMPOSITION_MIXED:   return "MIXED";
        default:                                  return "<INVALID>";
    }
}

VirtualDisplaySurface::VirtualDisplaySurface(HWComposer& hwc, int32_t dispId,
        const sp<IGraphicBufferProducer>& sink,
        const sp<BufferQueue>& bq,
        const String8& name)
:   ConsumerBase(bq),
    mHwc(hwc),
    mDisplayId(dispId),
    mDisplayName(name),
<<<<<<< HEAD
    mProducerUsage(GRALLOC_USAGE_HW_COMPOSER),
=======
    mOutputUsage(GRALLOC_USAGE_HW_COMPOSER),
>>>>>>> 1ee45c2d
    mProducerSlotSource(0),
    mDbgState(DBG_STATE_IDLE),
    mDbgLastCompositionType(COMPOSITION_UNKNOWN)
{
    mSource[SOURCE_SINK] = sink;
    mSource[SOURCE_SCRATCH] = bq;

    resetPerFrameState();

    int sinkWidth, sinkHeight;
<<<<<<< HEAD
    mSource[SOURCE_SINK]->query(NATIVE_WINDOW_WIDTH, &sinkWidth);
    mSource[SOURCE_SINK]->query(NATIVE_WINDOW_HEIGHT, &sinkHeight);
=======
    sink->query(NATIVE_WINDOW_WIDTH, &sinkWidth);
    sink->query(NATIVE_WINDOW_HEIGHT, &sinkHeight);

    // Pick the buffer format to request from the sink when not rendering to it
    // with GLES. If the consumer needs CPU access, use the default format
    // set by the consumer. Otherwise allow gralloc to decide the format based
    // on usage bits.
    int sinkUsage;
    sink->query(NATIVE_WINDOW_CONSUMER_USAGE_BITS, &sinkUsage);
    if (sinkUsage & (GRALLOC_USAGE_SW_READ_MASK | GRALLOC_USAGE_SW_WRITE_MASK)) {
        int sinkFormat;
        sink->query(NATIVE_WINDOW_FORMAT, &sinkFormat);
        mDefaultOutputFormat = sinkFormat;
    } else {
        mDefaultOutputFormat = HAL_PIXEL_FORMAT_IMPLEMENTATION_DEFINED;
    }
    mOutputFormat = mDefaultOutputFormat;
>>>>>>> 1ee45c2d

    ConsumerBase::mName = String8::format("VDS: %s", mDisplayName.string());
    mConsumer->setConsumerName(ConsumerBase::mName);
    mConsumer->setConsumerUsageBits(GRALLOC_USAGE_HW_COMPOSER);
    mConsumer->setDefaultBufferSize(sinkWidth, sinkHeight);
    mConsumer->setDefaultMaxBufferCount(2);
}

VirtualDisplaySurface::~VirtualDisplaySurface() {
}

status_t VirtualDisplaySurface::beginFrame() {
    if (mDisplayId < 0)
        return NO_ERROR;

    VDS_LOGW_IF(mDbgState != DBG_STATE_IDLE,
            "Unexpected beginFrame() in %s state", dbgStateStr());
    mDbgState = DBG_STATE_BEGUN;

    uint32_t transformHint, numPendingBuffers;
    mQueueBufferOutput.deflate(&mSinkBufferWidth, &mSinkBufferHeight,
            &transformHint, &numPendingBuffers);

    return refreshOutputBuffer();
}

status_t VirtualDisplaySurface::prepareFrame(CompositionType compositionType) {
    if (mDisplayId < 0)
        return NO_ERROR;

    VDS_LOGW_IF(mDbgState != DBG_STATE_BEGUN,
            "Unexpected prepareFrame() in %s state", dbgStateStr());
    mDbgState = DBG_STATE_PREPARED;

    mCompositionType = compositionType;
<<<<<<< HEAD
=======
    if (sForceHwcCopy && mCompositionType == COMPOSITION_GLES) {
        // Some hardware can do RGB->YUV conversion more efficiently in hardware
        // controlled by HWC than in hardware controlled by the video encoder.
        // Forcing GLES-composed frames to go through an extra copy by the HWC
        // allows the format conversion to happen there, rather than passing RGB
        // directly to the consumer.
        //
        // On the other hand, when the consumer prefers RGB or can consume RGB
        // inexpensively, this forces an unnecessary copy.
        mCompositionType = COMPOSITION_MIXED;
    }
>>>>>>> 1ee45c2d

    if (mCompositionType != mDbgLastCompositionType) {
        VDS_LOGV("prepareFrame: composition type changed to %s",
                dbgCompositionTypeStr(mCompositionType));
        mDbgLastCompositionType = mCompositionType;
    }

<<<<<<< HEAD
=======
    if (mCompositionType != COMPOSITION_GLES &&
            (mOutputFormat != mDefaultOutputFormat ||
             mOutputUsage != GRALLOC_USAGE_HW_COMPOSER)) {
        // We must have just switched from GLES-only to MIXED or HWC
        // composition. Stop using the format and usage requested by the GLES
        // driver; they may be suboptimal when HWC is writing to the output
        // buffer. For example, if the output is going to a video encoder, and
        // HWC can write directly to YUV, some hardware can skip a
        // memory-to-memory RGB-to-YUV conversion step.
        //
        // If we just switched *to* GLES-only mode, we'll change the
        // format/usage and get a new buffer when the GLES driver calls
        // dequeueBuffer().
        mOutputFormat = mDefaultOutputFormat;
        mOutputUsage = GRALLOC_USAGE_HW_COMPOSER;
        refreshOutputBuffer();
    }

>>>>>>> 1ee45c2d
    return NO_ERROR;
}

status_t VirtualDisplaySurface::compositionComplete() {
    return NO_ERROR;
}

status_t VirtualDisplaySurface::advanceFrame() {
    if (mDisplayId < 0)
        return NO_ERROR;

    if (mCompositionType == COMPOSITION_HWC) {
        VDS_LOGW_IF(mDbgState != DBG_STATE_PREPARED,
                "Unexpected advanceFrame() in %s state on HWC frame",
                dbgStateStr());
    } else {
        VDS_LOGW_IF(mDbgState != DBG_STATE_GLES_DONE,
                "Unexpected advanceFrame() in %s state on GLES/MIXED frame",
                dbgStateStr());
    }
    mDbgState = DBG_STATE_HWC;

<<<<<<< HEAD
    if (mCompositionType == COMPOSITION_HWC) {
        // Use the output buffer for the FB as well, though conceptually the
        // FB is unused on this frame.
        mFbProducerSlot = mOutputProducerSlot;
        mFbFence = mOutputFence;
    }

    if (mFbProducerSlot < 0 || mOutputProducerSlot < 0) {
=======
    if (mOutputProducerSlot < 0 ||
            (mCompositionType != COMPOSITION_HWC && mFbProducerSlot < 0)) {
>>>>>>> 1ee45c2d
        // Last chance bailout if something bad happened earlier. For example,
        // in a GLES configuration, if the sink disappears then dequeueBuffer
        // will fail, the GLES driver won't queue a buffer, but SurfaceFlinger
        // will soldier on. So we end up here without a buffer. There should
        // be lots of scary messages in the log just before this.
        VDS_LOGE("advanceFrame: no buffer, bailing out");
        return NO_MEMORY;
    }

<<<<<<< HEAD
    sp<GraphicBuffer> fbBuffer = mProducerBuffers[mFbProducerSlot];
=======
    sp<GraphicBuffer> fbBuffer = mFbProducerSlot >= 0 ?
            mProducerBuffers[mFbProducerSlot] : sp<GraphicBuffer>(NULL);
>>>>>>> 1ee45c2d
    sp<GraphicBuffer> outBuffer = mProducerBuffers[mOutputProducerSlot];
    VDS_LOGV("advanceFrame: fb=%d(%p) out=%d(%p)",
            mFbProducerSlot, fbBuffer.get(),
            mOutputProducerSlot, outBuffer.get());

    // At this point we know the output buffer acquire fence,
    // so update HWC state with it.
    mHwc.setOutputBuffer(mDisplayId, mOutputFence, outBuffer);

<<<<<<< HEAD
    return mHwc.fbPost(mDisplayId, mFbFence, fbBuffer);
=======
    status_t result = NO_ERROR;
    if (fbBuffer != NULL) {
        result = mHwc.fbPost(mDisplayId, mFbFence, fbBuffer);
    }

    return result;
>>>>>>> 1ee45c2d
}

void VirtualDisplaySurface::onFrameCommitted() {
    if (mDisplayId < 0)
        return;

    VDS_LOGW_IF(mDbgState != DBG_STATE_HWC,
            "Unexpected onFrameCommitted() in %s state", dbgStateStr());
    mDbgState = DBG_STATE_IDLE;

    sp<Fence> fbFence = mHwc.getAndResetReleaseFence(mDisplayId);
    if (mCompositionType == COMPOSITION_MIXED && mFbProducerSlot >= 0) {
        // release the scratch buffer back to the pool
        Mutex::Autolock lock(mMutex);
        int sslot = mapProducer2SourceSlot(SOURCE_SCRATCH, mFbProducerSlot);
        VDS_LOGV("onFrameCommitted: release scratch sslot=%d", sslot);
        addReleaseFenceLocked(sslot, mProducerBuffers[mFbProducerSlot], fbFence);
        releaseBufferLocked(sslot, mProducerBuffers[mFbProducerSlot],
                EGL_NO_DISPLAY, EGL_NO_SYNC_KHR);
    }

    if (mOutputProducerSlot >= 0) {
        int sslot = mapProducer2SourceSlot(SOURCE_SINK, mOutputProducerSlot);
        QueueBufferOutput qbo;
        sp<Fence> outFence = mHwc.getLastRetireFence(mDisplayId);
        VDS_LOGV("onFrameCommitted: queue sink sslot=%d", sslot);
        status_t result = mSource[SOURCE_SINK]->queueBuffer(sslot,
                QueueBufferInput(
                    systemTime(), false /* isAutoTimestamp */,
                    Rect(mSinkBufferWidth, mSinkBufferHeight),
                    NATIVE_WINDOW_SCALING_MODE_FREEZE, 0 /* transform */,
                    true /* async*/,
                    outFence),
                &qbo);
        if (result == NO_ERROR) {
            updateQueueBufferOutput(qbo);
        }
    }

    resetPerFrameState();
}

void VirtualDisplaySurface::dump(String8& result) const {
}

status_t VirtualDisplaySurface::requestBuffer(int pslot,
        sp<GraphicBuffer>* outBuf) {
    VDS_LOGW_IF(mDbgState != DBG_STATE_GLES,
            "Unexpected requestBuffer pslot=%d in %s state",
            pslot, dbgStateStr());

    *outBuf = mProducerBuffers[pslot];
    return NO_ERROR;
}

status_t VirtualDisplaySurface::setBufferCount(int bufferCount) {
    return mSource[SOURCE_SINK]->setBufferCount(bufferCount);
}

status_t VirtualDisplaySurface::dequeueBuffer(Source source,
<<<<<<< HEAD
        uint32_t format, int* sslot, sp<Fence>* fence) {
=======
        uint32_t format, uint32_t usage, int* sslot, sp<Fence>* fence) {
>>>>>>> 1ee45c2d
    // Don't let a slow consumer block us
    bool async = (source == SOURCE_SINK);

    status_t result = mSource[source]->dequeueBuffer(sslot, fence, async,
<<<<<<< HEAD
            mSinkBufferWidth, mSinkBufferHeight, format, mProducerUsage);
=======
            mSinkBufferWidth, mSinkBufferHeight, format, usage);
>>>>>>> 1ee45c2d
    if (result < 0)
        return result;
    int pslot = mapSource2ProducerSlot(source, *sslot);
    VDS_LOGV("dequeueBuffer(%s): sslot=%d pslot=%d result=%d",
            dbgSourceStr(source), *sslot, pslot, result);
    uint32_t sourceBit = static_cast<uint32_t>(source) << pslot;

    if ((mProducerSlotSource & (1u << pslot)) != sourceBit) {
        // This slot was previously dequeued from the other source; must
        // re-request the buffer.
        result |= BUFFER_NEEDS_REALLOCATION;
        mProducerSlotSource &= ~(1u << pslot);
        mProducerSlotSource |= sourceBit;
    }

    if (result & RELEASE_ALL_BUFFERS) {
        for (uint32_t i = 0; i < BufferQueue::NUM_BUFFER_SLOTS; i++) {
            if ((mProducerSlotSource & (1u << i)) == sourceBit)
                mProducerBuffers[i].clear();
        }
    }
    if (result & BUFFER_NEEDS_REALLOCATION) {
        mSource[source]->requestBuffer(*sslot, &mProducerBuffers[pslot]);
<<<<<<< HEAD
        VDS_LOGV("dequeueBuffer(%s): buffers[%d]=%p",
                dbgSourceStr(source), pslot, mProducerBuffers[pslot].get());
=======
        VDS_LOGV("dequeueBuffer(%s): buffers[%d]=%p fmt=%d usage=%#x",
                dbgSourceStr(source), pslot, mProducerBuffers[pslot].get(),
                mProducerBuffers[pslot]->getPixelFormat(),
                mProducerBuffers[pslot]->getUsage());
>>>>>>> 1ee45c2d
    }

    return result;
}

status_t VirtualDisplaySurface::dequeueBuffer(int* pslot, sp<Fence>* fence, bool async,
        uint32_t w, uint32_t h, uint32_t format, uint32_t usage) {
    VDS_LOGW_IF(mDbgState != DBG_STATE_PREPARED,
            "Unexpected dequeueBuffer() in %s state", dbgStateStr());
    mDbgState = DBG_STATE_GLES;

    VDS_LOGW_IF(!async, "EGL called dequeueBuffer with !async despite eglSwapInterval(0)");
    VDS_LOGV("dequeueBuffer %dx%d fmt=%d usage=%#x", w, h, format, usage);

    status_t result = NO_ERROR;
<<<<<<< HEAD
    mProducerUsage = usage | GRALLOC_USAGE_HW_COMPOSER;
=======
>>>>>>> 1ee45c2d
    Source source = fbSourceForCompositionType(mCompositionType);

    if (source == SOURCE_SINK) {

        if (mOutputProducerSlot < 0) {
            // Last chance bailout if something bad happened earlier. For example,
            // in a GLES configuration, if the sink disappears then dequeueBuffer
            // will fail, the GLES driver won't queue a buffer, but SurfaceFlinger
            // will soldier on. So we end up here without a buffer. There should
            // be lots of scary messages in the log just before this.
            VDS_LOGE("dequeueBuffer: no buffer, bailing out");
            return NO_MEMORY;
        }

        // We already dequeued the output buffer. If the GLES driver wants
        // something incompatible, we have to cancel and get a new one. This
        // will mean that HWC will see a different output buffer between
        // prepare and set, but since we're in GLES-only mode already it
        // shouldn't matter.

<<<<<<< HEAD
        const sp<GraphicBuffer>& buf = mProducerBuffers[mOutputProducerSlot];
        if ((mProducerUsage & ~buf->getUsage()) != 0 ||
                (format != 0 && format != (uint32_t)buf->getPixelFormat()) ||
                (w != 0 && w != mSinkBufferWidth) ||
                (h != 0 && h != mSinkBufferHeight)) {
            VDS_LOGV("dequeueBuffer: output buffer doesn't satisfy GLES "
                    "request, getting a new buffer");
=======
        usage |= GRALLOC_USAGE_HW_COMPOSER;
        const sp<GraphicBuffer>& buf = mProducerBuffers[mOutputProducerSlot];
        if ((usage & ~buf->getUsage()) != 0 ||
                (format != 0 && format != (uint32_t)buf->getPixelFormat()) ||
                (w != 0 && w != mSinkBufferWidth) ||
                (h != 0 && h != mSinkBufferHeight)) {
            VDS_LOGV("dequeueBuffer: dequeueing new output buffer: "
                    "want %dx%d fmt=%d use=%#x, "
                    "have %dx%d fmt=%d use=%#x",
                    w, h, format, usage,
                    mSinkBufferWidth, mSinkBufferHeight,
                    buf->getPixelFormat(), buf->getUsage());
            mOutputFormat = format;
            mOutputUsage = usage;
>>>>>>> 1ee45c2d
            result = refreshOutputBuffer();
            if (result < 0)
                return result;
        }
    }

    if (source == SOURCE_SINK) {
        *pslot = mOutputProducerSlot;
        *fence = mOutputFence;
    } else {
        int sslot;
<<<<<<< HEAD
        result = dequeueBuffer(source, format, &sslot, fence);
=======
        result = dequeueBuffer(source, format, usage, &sslot, fence);
>>>>>>> 1ee45c2d
        if (result >= 0) {
            *pslot = mapSource2ProducerSlot(source, sslot);
        }
    }
    return result;
}

status_t VirtualDisplaySurface::queueBuffer(int pslot,
        const QueueBufferInput& input, QueueBufferOutput* output) {
    VDS_LOGW_IF(mDbgState != DBG_STATE_GLES,
            "Unexpected queueBuffer(pslot=%d) in %s state", pslot,
            dbgStateStr());
    mDbgState = DBG_STATE_GLES_DONE;

    VDS_LOGV("queueBuffer pslot=%d", pslot);

    status_t result;
    if (mCompositionType == COMPOSITION_MIXED) {
        // Queue the buffer back into the scratch pool
        QueueBufferOutput scratchQBO;
        int sslot = mapProducer2SourceSlot(SOURCE_SCRATCH, pslot);
        result = mSource[SOURCE_SCRATCH]->queueBuffer(sslot, input, &scratchQBO);
        if (result != NO_ERROR)
            return result;

        // Now acquire the buffer from the scratch pool -- should be the same
        // slot and fence as we just queued.
        Mutex::Autolock lock(mMutex);
        BufferQueue::BufferItem item;
        result = acquireBufferLocked(&item, 0);
        if (result != NO_ERROR)
            return result;
        VDS_LOGW_IF(item.mBuf != sslot,
                "queueBuffer: acquired sslot %d from SCRATCH after queueing sslot %d",
                item.mBuf, sslot);
        mFbProducerSlot = mapSource2ProducerSlot(SOURCE_SCRATCH, item.mBuf);
        mFbFence = mSlots[item.mBuf].mFence;

    } else {
        LOG_FATAL_IF(mCompositionType != COMPOSITION_GLES,
                "Unexpected queueBuffer in state %s for compositionType %s",
                dbgStateStr(), dbgCompositionTypeStr(mCompositionType));

        // Extract the GLES release fence for HWC to acquire
        int64_t timestamp;
        bool isAutoTimestamp;
        Rect crop;
        int scalingMode;
        uint32_t transform;
        bool async;
        input.deflate(&timestamp, &isAutoTimestamp, &crop, &scalingMode,
                &transform, &async, &mFbFence);

        mFbProducerSlot = pslot;
        mOutputFence = mFbFence;
    }

    *output = mQueueBufferOutput;
    return NO_ERROR;
}

void VirtualDisplaySurface::cancelBuffer(int pslot, const sp<Fence>& fence) {
    VDS_LOGW_IF(mDbgState != DBG_STATE_GLES,
            "Unexpected cancelBuffer(pslot=%d) in %s state", pslot,
            dbgStateStr());
    VDS_LOGV("cancelBuffer pslot=%d", pslot);
    Source source = fbSourceForCompositionType(mCompositionType);
    return mSource[source]->cancelBuffer(
            mapProducer2SourceSlot(source, pslot), fence);
}

int VirtualDisplaySurface::query(int what, int* value) {
    return mSource[SOURCE_SINK]->query(what, value);
}

status_t VirtualDisplaySurface::connect(const sp<IBinder>& token,
        int api, bool producerControlledByApp,
        QueueBufferOutput* output) {
    QueueBufferOutput qbo;
    status_t result = mSource[SOURCE_SINK]->connect(token, api, producerControlledByApp, &qbo);
    if (result == NO_ERROR) {
        updateQueueBufferOutput(qbo);
        *output = mQueueBufferOutput;
    }
    return result;
}

status_t VirtualDisplaySurface::disconnect(int api) {
    return mSource[SOURCE_SINK]->disconnect(api);
}

void VirtualDisplaySurface::updateQueueBufferOutput(
        const QueueBufferOutput& qbo) {
    uint32_t w, h, transformHint, numPendingBuffers;
    qbo.deflate(&w, &h, &transformHint, &numPendingBuffers);
    mQueueBufferOutput.inflate(w, h, 0, numPendingBuffers);
}

void VirtualDisplaySurface::resetPerFrameState() {
    mCompositionType = COMPOSITION_UNKNOWN;
    mSinkBufferWidth = 0;
    mSinkBufferHeight = 0;
<<<<<<< HEAD
    mFbFence = Fence::NO_FENCE;
    mOutputFence = Fence::NO_FENCE;
    mFbProducerSlot = -1;
=======
    mOutputFence = Fence::NO_FENCE;
>>>>>>> 1ee45c2d
    mOutputProducerSlot = -1;
}

status_t VirtualDisplaySurface::refreshOutputBuffer() {
    if (mOutputProducerSlot >= 0) {
        mSource[SOURCE_SINK]->cancelBuffer(
                mapProducer2SourceSlot(SOURCE_SINK, mOutputProducerSlot),
                mOutputFence);
    }

    int sslot;
<<<<<<< HEAD
    status_t result = dequeueBuffer(SOURCE_SINK, 0, &sslot, &mOutputFence);
=======
    status_t result = dequeueBuffer(SOURCE_SINK, mOutputFormat, mOutputUsage,
            &sslot, &mOutputFence);
>>>>>>> 1ee45c2d
    if (result < 0)
        return result;
    mOutputProducerSlot = mapSource2ProducerSlot(SOURCE_SINK, sslot);

    // On GLES-only frames, we don't have the right output buffer acquire fence
    // until after GLES calls queueBuffer(). So here we just set the buffer
    // (for use in HWC prepare) but not the fence; we'll call this again with
    // the proper fence once we have it.
    result = mHwc.setOutputBuffer(mDisplayId, Fence::NO_FENCE,
            mProducerBuffers[mOutputProducerSlot]);

    return result;
}

// This slot mapping function is its own inverse, so two copies are unnecessary.
// Both are kept to make the intent clear where the function is called, and for
// the (unlikely) chance that we switch to a different mapping function.
int VirtualDisplaySurface::mapSource2ProducerSlot(Source source, int sslot) {
    if (source == SOURCE_SCRATCH) {
        return BufferQueue::NUM_BUFFER_SLOTS - sslot - 1;
    } else {
        return sslot;
    }
}
int VirtualDisplaySurface::mapProducer2SourceSlot(Source source, int pslot) {
    return mapSource2ProducerSlot(source, pslot);
}

VirtualDisplaySurface::Source
VirtualDisplaySurface::fbSourceForCompositionType(CompositionType type) {
    return type == COMPOSITION_MIXED ? SOURCE_SCRATCH : SOURCE_SINK;
}

const char* VirtualDisplaySurface::dbgStateStr() const {
    switch (mDbgState) {
        case DBG_STATE_IDLE:      return "IDLE";
        case DBG_STATE_PREPARED:  return "PREPARED";
        case DBG_STATE_GLES:      return "GLES";
        case DBG_STATE_GLES_DONE: return "GLES_DONE";
        case DBG_STATE_HWC:       return "HWC";
        default:                  return "INVALID";
    }
}

const char* VirtualDisplaySurface::dbgSourceStr(Source s) {
    switch (s) {
        case SOURCE_SINK:    return "SINK";
        case SOURCE_SCRATCH: return "SCRATCH";
        default:             return "INVALID";
    }
}

// ---------------------------------------------------------------------------
} // namespace android
// ---------------------------------------------------------------------------<|MERGE_RESOLUTION|>--- conflicted
+++ resolved
@@ -22,15 +22,12 @@
 namespace android {
 // ---------------------------------------------------------------------------
 
-<<<<<<< HEAD
-=======
 #if defined(FORCE_HWC_COPY_FOR_VIRTUAL_DISPLAYS)
 static const bool sForceHwcCopy = true;
 #else
 static const bool sForceHwcCopy = false;
 #endif
 
->>>>>>> 1ee45c2d
 #define VDS_LOGE(msg, ...) ALOGE("[%s] "msg, \
         mDisplayName.string(), ##__VA_ARGS__)
 #define VDS_LOGW_IF(cond, msg, ...) ALOGW_IF(cond, "[%s] "msg, \
@@ -56,11 +53,7 @@
     mHwc(hwc),
     mDisplayId(dispId),
     mDisplayName(name),
-<<<<<<< HEAD
-    mProducerUsage(GRALLOC_USAGE_HW_COMPOSER),
-=======
     mOutputUsage(GRALLOC_USAGE_HW_COMPOSER),
->>>>>>> 1ee45c2d
     mProducerSlotSource(0),
     mDbgState(DBG_STATE_IDLE),
     mDbgLastCompositionType(COMPOSITION_UNKNOWN)
@@ -71,10 +64,6 @@
     resetPerFrameState();
 
     int sinkWidth, sinkHeight;
-<<<<<<< HEAD
-    mSource[SOURCE_SINK]->query(NATIVE_WINDOW_WIDTH, &sinkWidth);
-    mSource[SOURCE_SINK]->query(NATIVE_WINDOW_HEIGHT, &sinkHeight);
-=======
     sink->query(NATIVE_WINDOW_WIDTH, &sinkWidth);
     sink->query(NATIVE_WINDOW_HEIGHT, &sinkHeight);
 
@@ -92,7 +81,6 @@
         mDefaultOutputFormat = HAL_PIXEL_FORMAT_IMPLEMENTATION_DEFINED;
     }
     mOutputFormat = mDefaultOutputFormat;
->>>>>>> 1ee45c2d
 
     ConsumerBase::mName = String8::format("VDS: %s", mDisplayName.string());
     mConsumer->setConsumerName(ConsumerBase::mName);
@@ -128,8 +116,6 @@
     mDbgState = DBG_STATE_PREPARED;
 
     mCompositionType = compositionType;
-<<<<<<< HEAD
-=======
     if (sForceHwcCopy && mCompositionType == COMPOSITION_GLES) {
         // Some hardware can do RGB->YUV conversion more efficiently in hardware
         // controlled by HWC than in hardware controlled by the video encoder.
@@ -141,7 +127,6 @@
         // inexpensively, this forces an unnecessary copy.
         mCompositionType = COMPOSITION_MIXED;
     }
->>>>>>> 1ee45c2d
 
     if (mCompositionType != mDbgLastCompositionType) {
         VDS_LOGV("prepareFrame: composition type changed to %s",
@@ -149,8 +134,6 @@
         mDbgLastCompositionType = mCompositionType;
     }
 
-<<<<<<< HEAD
-=======
     if (mCompositionType != COMPOSITION_GLES &&
             (mOutputFormat != mDefaultOutputFormat ||
              mOutputUsage != GRALLOC_USAGE_HW_COMPOSER)) {
@@ -169,7 +152,6 @@
         refreshOutputBuffer();
     }
 
->>>>>>> 1ee45c2d
     return NO_ERROR;
 }
 
@@ -192,19 +174,8 @@
     }
     mDbgState = DBG_STATE_HWC;
 
-<<<<<<< HEAD
-    if (mCompositionType == COMPOSITION_HWC) {
-        // Use the output buffer for the FB as well, though conceptually the
-        // FB is unused on this frame.
-        mFbProducerSlot = mOutputProducerSlot;
-        mFbFence = mOutputFence;
-    }
-
-    if (mFbProducerSlot < 0 || mOutputProducerSlot < 0) {
-=======
     if (mOutputProducerSlot < 0 ||
             (mCompositionType != COMPOSITION_HWC && mFbProducerSlot < 0)) {
->>>>>>> 1ee45c2d
         // Last chance bailout if something bad happened earlier. For example,
         // in a GLES configuration, if the sink disappears then dequeueBuffer
         // will fail, the GLES driver won't queue a buffer, but SurfaceFlinger
@@ -214,12 +185,8 @@
         return NO_MEMORY;
     }
 
-<<<<<<< HEAD
-    sp<GraphicBuffer> fbBuffer = mProducerBuffers[mFbProducerSlot];
-=======
     sp<GraphicBuffer> fbBuffer = mFbProducerSlot >= 0 ?
             mProducerBuffers[mFbProducerSlot] : sp<GraphicBuffer>(NULL);
->>>>>>> 1ee45c2d
     sp<GraphicBuffer> outBuffer = mProducerBuffers[mOutputProducerSlot];
     VDS_LOGV("advanceFrame: fb=%d(%p) out=%d(%p)",
             mFbProducerSlot, fbBuffer.get(),
@@ -229,16 +196,12 @@
     // so update HWC state with it.
     mHwc.setOutputBuffer(mDisplayId, mOutputFence, outBuffer);
 
-<<<<<<< HEAD
-    return mHwc.fbPost(mDisplayId, mFbFence, fbBuffer);
-=======
     status_t result = NO_ERROR;
     if (fbBuffer != NULL) {
         result = mHwc.fbPost(mDisplayId, mFbFence, fbBuffer);
     }
 
     return result;
->>>>>>> 1ee45c2d
 }
 
 void VirtualDisplaySurface::onFrameCommitted() {
@@ -299,20 +262,12 @@
 }
 
 status_t VirtualDisplaySurface::dequeueBuffer(Source source,
-<<<<<<< HEAD
-        uint32_t format, int* sslot, sp<Fence>* fence) {
-=======
         uint32_t format, uint32_t usage, int* sslot, sp<Fence>* fence) {
->>>>>>> 1ee45c2d
     // Don't let a slow consumer block us
     bool async = (source == SOURCE_SINK);
 
     status_t result = mSource[source]->dequeueBuffer(sslot, fence, async,
-<<<<<<< HEAD
-            mSinkBufferWidth, mSinkBufferHeight, format, mProducerUsage);
-=======
             mSinkBufferWidth, mSinkBufferHeight, format, usage);
->>>>>>> 1ee45c2d
     if (result < 0)
         return result;
     int pslot = mapSource2ProducerSlot(source, *sslot);
@@ -336,15 +291,10 @@
     }
     if (result & BUFFER_NEEDS_REALLOCATION) {
         mSource[source]->requestBuffer(*sslot, &mProducerBuffers[pslot]);
-<<<<<<< HEAD
-        VDS_LOGV("dequeueBuffer(%s): buffers[%d]=%p",
-                dbgSourceStr(source), pslot, mProducerBuffers[pslot].get());
-=======
         VDS_LOGV("dequeueBuffer(%s): buffers[%d]=%p fmt=%d usage=%#x",
                 dbgSourceStr(source), pslot, mProducerBuffers[pslot].get(),
                 mProducerBuffers[pslot]->getPixelFormat(),
                 mProducerBuffers[pslot]->getUsage());
->>>>>>> 1ee45c2d
     }
 
     return result;
@@ -360,10 +310,6 @@
     VDS_LOGV("dequeueBuffer %dx%d fmt=%d usage=%#x", w, h, format, usage);
 
     status_t result = NO_ERROR;
-<<<<<<< HEAD
-    mProducerUsage = usage | GRALLOC_USAGE_HW_COMPOSER;
-=======
->>>>>>> 1ee45c2d
     Source source = fbSourceForCompositionType(mCompositionType);
 
     if (source == SOURCE_SINK) {
@@ -384,15 +330,6 @@
         // prepare and set, but since we're in GLES-only mode already it
         // shouldn't matter.
 
-<<<<<<< HEAD
-        const sp<GraphicBuffer>& buf = mProducerBuffers[mOutputProducerSlot];
-        if ((mProducerUsage & ~buf->getUsage()) != 0 ||
-                (format != 0 && format != (uint32_t)buf->getPixelFormat()) ||
-                (w != 0 && w != mSinkBufferWidth) ||
-                (h != 0 && h != mSinkBufferHeight)) {
-            VDS_LOGV("dequeueBuffer: output buffer doesn't satisfy GLES "
-                    "request, getting a new buffer");
-=======
         usage |= GRALLOC_USAGE_HW_COMPOSER;
         const sp<GraphicBuffer>& buf = mProducerBuffers[mOutputProducerSlot];
         if ((usage & ~buf->getUsage()) != 0 ||
@@ -407,7 +344,6 @@
                     buf->getPixelFormat(), buf->getUsage());
             mOutputFormat = format;
             mOutputUsage = usage;
->>>>>>> 1ee45c2d
             result = refreshOutputBuffer();
             if (result < 0)
                 return result;
@@ -419,11 +355,7 @@
         *fence = mOutputFence;
     } else {
         int sslot;
-<<<<<<< HEAD
-        result = dequeueBuffer(source, format, &sslot, fence);
-=======
         result = dequeueBuffer(source, format, usage, &sslot, fence);
->>>>>>> 1ee45c2d
         if (result >= 0) {
             *pslot = mapSource2ProducerSlot(source, sslot);
         }
@@ -526,13 +458,7 @@
     mCompositionType = COMPOSITION_UNKNOWN;
     mSinkBufferWidth = 0;
     mSinkBufferHeight = 0;
-<<<<<<< HEAD
-    mFbFence = Fence::NO_FENCE;
     mOutputFence = Fence::NO_FENCE;
-    mFbProducerSlot = -1;
-=======
-    mOutputFence = Fence::NO_FENCE;
->>>>>>> 1ee45c2d
     mOutputProducerSlot = -1;
 }
 
@@ -544,12 +470,8 @@
     }
 
     int sslot;
-<<<<<<< HEAD
-    status_t result = dequeueBuffer(SOURCE_SINK, 0, &sslot, &mOutputFence);
-=======
     status_t result = dequeueBuffer(SOURCE_SINK, mOutputFormat, mOutputUsage,
             &sslot, &mOutputFence);
->>>>>>> 1ee45c2d
     if (result < 0)
         return result;
     mOutputProducerSlot = mapSource2ProducerSlot(SOURCE_SINK, sslot);
